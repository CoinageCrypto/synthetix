'use strict';

const w3utils = require('web3-utils');
const abiDecoder = require('abi-decoder');

// load the data in explicitly (not programmatically) so webpack knows what to bundle
const data = {
	kovan: require('./publish/deployed/kovan'),
	rinkeby: require('./publish/deployed/rinkeby'),
	ropsten: require('./publish/deployed/ropsten'),
	mainnet: require('./publish/deployed/mainnet'),
	goerli: require('./publish/deployed/goerli'),
	'goerli-ovm': require('./publish/deployed/goerli-ovm'),
	'local-ovm': require('./publish/deployed/local-ovm'),
	'kovan-ovm': require('./publish/deployed/kovan-ovm'),
	'mainnet-ovm': require('./publish/deployed/mainnet-ovm'),
};

const assets = require('./publish/assets.json');
const ovmIgnored = require('./publish/ovm-ignore.json');
const nonUpgradeable = require('./publish/non-upgradeable.json');
const releases = require('./publish/releases.json');

const networks = ['local', 'kovan', 'rinkeby', 'ropsten', 'mainnet', 'goerli'];

const chainIdMapping = Object.entries({
	1: {
		network: 'mainnet',
	},
	3: {
		network: 'ropsten',
	},
	4: {
		network: 'rinkeby',
	},
	5: {
		network: 'goerli',
	},
	42: {
		network: 'kovan',
	},
	420: {
		network: 'local',
		useOvm: true,
	},

	// Hardhat fork of mainnet: https://hardhat.org/config/#hardhat-network
	31337: {
		network: 'mainnet',
		fork: true,
	},

	// OVM networks: see https://github.com/ethereum-optimism/regenesis/
	10: {
		network: 'mainnet',
		useOvm: true,
	},
	69: {
		network: 'kovan',
		useOvm: true,
	},
	'-1': {
		// no chain ID for this currently
		network: 'goerli',
		useOvm: true,
	},
	// now append any defaults
}).reduce((memo, [id, body]) => {
	memo[id] = Object.assign({ useOvm: false, fork: false }, body);
	return memo;
}, {});

const getNetworkFromId = ({ id }) => chainIdMapping[id];

const networkToChainId = Object.entries(chainIdMapping).reduce(
	(memo, [id, { network, useOvm, fork }]) => {
		memo[network + (useOvm ? '-ovm' : '') + (fork ? '-fork' : '')] = id;
		return memo;
	},
	{}
);

const constants = {
	BUILD_FOLDER: 'build',
	CONTRACTS_FOLDER: 'contracts',
	MIGRATIONS_FOLDER: 'migrations',
	COMPILED_FOLDER: 'compiled',
	FLATTENED_FOLDER: 'flattened',
	AST_FOLDER: 'ast',

	CONFIG_FILENAME: 'config.json',
	PARAMS_FILENAME: 'params.json',
	SYNTHS_FILENAME: 'synths.json',
	STAKING_REWARDS_FILENAME: 'rewards.json',
	SHORTING_REWARDS_FILENAME: 'shorting-rewards.json',
	OWNER_ACTIONS_FILENAME: 'owner-actions.json',
	DEPLOYMENT_FILENAME: 'deployment.json',
	VERSIONS_FILENAME: 'versions.json',
	FEEDS_FILENAME: 'feeds.json',

	AST_FILENAME: 'asts.json',

	ZERO_ADDRESS: '0x' + '0'.repeat(40),
	ZERO_BYTES32: '0x' + '0'.repeat(64),

<<<<<<< HEAD
	OVM_GAS_PRICE_GWEI: '0.0',
=======
	OVM_GAS_PRICE_GWEI: '0.015',
>>>>>>> df1e4638

	inflationStartTimestampInSecs: 1551830400, // 2019-03-06T00:00:00Z
};

const knownAccounts = {
	mainnet: [
		{
			name: 'binance', // Binance 8 Wallet
			address: '0xF977814e90dA44bFA03b6295A0616a897441aceC',
		},
		{
			name: 'renBTCWallet', // KeeperDAO wallet (has renBTC and ETH)
			address: '0x35ffd6e268610e764ff6944d07760d0efe5e40e5',
		},
		{
			name: 'loansAccount',
			address: '0x62f7A1F94aba23eD2dD108F8D23Aa3e7d452565B',
		},
	],
	rinkeby: [],
	kovan: [],
};

// The solidity defaults are managed here in the same format they will be stored, hence all
// numbers are converted to strings and those with 18 decimals are also converted to wei amounts
const defaults = {
	WAITING_PERIOD_SECS: (60 * 5).toString(), // 5 mins
	PRICE_DEVIATION_THRESHOLD_FACTOR: w3utils.toWei('3'),
	TRADING_REWARDS_ENABLED: false,
	ISSUANCE_RATIO: w3utils
		.toBN(1)
		.mul(w3utils.toBN(1e18))
		.div(w3utils.toBN(6))
		.toString(), // 1/6 = 0.16666666667
	FEE_PERIOD_DURATION: (3600 * 24 * 7).toString(), // 1 week
	TARGET_THRESHOLD: '1', // 1% target threshold (it will be converted to a decimal when set)
	LIQUIDATION_DELAY: (3600 * 24 * 3).toString(), // 3 days
	LIQUIDATION_RATIO: w3utils.toWei('0.5'), // 200% cratio
	LIQUIDATION_PENALTY: w3utils.toWei('0.1'), // 10% penalty
	RATE_STALE_PERIOD: (3600 * 25).toString(), // 25 hours
	EXCHANGE_FEE_RATES: {
		forex: w3utils.toWei('0.003'),
		commodity: w3utils.toWei('0.003'),
		equities: w3utils.toWei('0.003'),
		crypto: w3utils.toWei('0.01'),
		index: w3utils.toWei('0.01'),
	},
	MINIMUM_STAKE_TIME: (3600 * 24).toString(), // 1 days
	DEBT_SNAPSHOT_STALE_TIME: (43800).toString(), // 12 hour heartbeat + 10 minutes mining time
	FUTURES_LIQUIDATION_FEE: w3utils.toWei('20'), // 20 sUSD liquidation fee
	FUTURES_MIN_INITIAL_MARGIN: w3utils.toWei('100'), // minimum initial margin for all markets
	AGGREGATOR_WARNING_FLAGS: {
		mainnet: '0x4A5b9B4aD08616D11F3A402FF7cBEAcB732a76C6',
		kovan: '0x6292aa9a6650ae14fbf974e5029f36f95a1848fd',
	},
	RENBTC_ERC20_ADDRESSES: {
		mainnet: '0xEB4C2781e4ebA804CE9a9803C67d0893436bB27D',
		kovan: '0x9B2fE385cEDea62D839E4dE89B0A23EF4eacC717',
		rinkeby: '0xEDC0C23864B041607D624E2d9a67916B6cf40F7a',
	},
	WETH_ERC20_ADDRESSES: {
		mainnet: '0xC02aaA39b223FE8D0A0e5C4F27eAD9083C756Cc2',
		kovan: '0xd0A1E359811322d97991E03f863a0C30C2cF029C',
		rinkeby: '0xc778417E063141139Fce010982780140Aa0cD5Ab',
		ropsten: '0xc778417E063141139Fce010982780140Aa0cD5Ab',
		goerli: '0xB4FBF271143F4FBf7B91A5ded31805e42b2208d6',
		'mainnet-ovm': '0x4200000000000000000000000000000000000006',
		'kovan-ovm': '0x4200000000000000000000000000000000000006',
	},
	INITIAL_ISSUANCE: w3utils.toWei(`${100e6}`),
	CROSS_DOMAIN_DEPOSIT_GAS_LIMIT: `${3e6}`,
	CROSS_DOMAIN_ESCROW_GAS_LIMIT: `${8e6}`,
	CROSS_DOMAIN_REWARD_GAS_LIMIT: `${3e6}`,
	CROSS_DOMAIN_WITHDRAWAL_GAS_LIMIT: `${3e6}`,

	COLLATERAL_MANAGER: {
		SYNTHS: ['sUSD', 'sBTC', 'sETH'],
		SHORTS: [
			{ long: 'sBTC', short: 'iBTC' },
			{ long: 'sETH', short: 'iETH' },
		],
		MAX_DEBT: w3utils.toWei('75000000'), // 75 million sUSD
		BASE_BORROW_RATE: Math.round((0.005 * 1e18) / 31556926).toString(), // 31556926 is CollateralManager seconds per year
		BASE_SHORT_RATE: Math.round((0.005 * 1e18) / 31556926).toString(),
	},
	COLLATERAL_ETH: {
		SYNTHS: ['sUSD', 'sETH'],
		MIN_CRATIO: w3utils.toWei('1.3'),
		MIN_COLLATERAL: w3utils.toWei('2'),
		ISSUE_FEE_RATE: w3utils.toWei('0.001'),
	},
	COLLATERAL_RENBTC: {
		SYNTHS: ['sUSD', 'sBTC'],
		MIN_CRATIO: w3utils.toWei('1.3'),
		MIN_COLLATERAL: w3utils.toWei('0.05'),
		ISSUE_FEE_RATE: w3utils.toWei('0.001'),
	},
	COLLATERAL_SHORT: {
		SYNTHS: ['sBTC', 'sETH'],
		MIN_CRATIO: w3utils.toWei('1.2'),
		MIN_COLLATERAL: w3utils.toWei('1000'),
		ISSUE_FEE_RATE: w3utils.toWei('0.005'),
		INTERACTION_DELAY: '3600', // 1 hour in secs
	},

	ETHER_WRAPPER_MAX_ETH: w3utils.toWei('5000'),
	ETHER_WRAPPER_MINT_FEE_RATE: w3utils.toWei('0.02'), // 200 bps
	ETHER_WRAPPER_BURN_FEE_RATE: w3utils.toWei('0.0005'), // 5 bps
};

/**
 * Converts a string into a hex representation of bytes32, with right padding
 */
const toBytes32 = key => w3utils.rightPad(w3utils.asciiToHex(key), 64);
const fromBytes32 = key => w3utils.hexToAscii(key);

const getFolderNameForNetwork = ({ network, useOvm = false }) => {
	if (network.includes('ovm')) {
		return network;
	}

	return useOvm ? `${network}-ovm` : network;
};

const getPathToNetwork = ({ network = 'mainnet', file = '', useOvm = false, path } = {}) =>
	path.join(__dirname, 'publish', 'deployed', getFolderNameForNetwork({ network, useOvm }), file);

// Pass in fs and path to avoid webpack wrapping those
const loadDeploymentFile = ({ network, path, fs, deploymentPath, useOvm = false }) => {
	if (!deploymentPath && (!path || !fs)) {
		return data[getFolderNameForNetwork({ network, useOvm })].deployment;
	}
	const pathToDeployment = deploymentPath
		? path.join(deploymentPath, constants.DEPLOYMENT_FILENAME)
		: getPathToNetwork({ network, useOvm, path, file: constants.DEPLOYMENT_FILENAME });

	if (!fs.existsSync(pathToDeployment)) {
		throw Error(`Cannot find deployment for network: ${network}.`);
	}
	return JSON.parse(fs.readFileSync(pathToDeployment));
};

/**
 * Retrieve the list of targets for the network - returning the name, address, source file and link to etherscan
 */
const getTarget = ({
	network = 'mainnet',
	useOvm = false,
	contract,
	path,
	fs,
	deploymentPath,
} = {}) => {
	const deployment = loadDeploymentFile({ network, useOvm, path, fs, deploymentPath });
	if (contract) return deployment.targets[contract];
	else return deployment.targets;
};

/**
 * Retrieve the list of solidity sources for the network - returning the abi and bytecode
 */
const getSource = ({
	network = 'mainnet',
	useOvm = false,
	contract,
	path,
	fs,
	deploymentPath,
} = {}) => {
	const deployment = loadDeploymentFile({ network, useOvm, path, fs, deploymentPath });
	if (contract) return deployment.sources[contract];
	else return deployment.sources;
};

/**
 * Retrieve the ASTs for the source contracts
 */
const getAST = ({ source, path, fs, match = /^contracts\// } = {}) => {
	let fullAST;
	if (path && fs) {
		const pathToAST = path.resolve(
			__dirname,
			constants.BUILD_FOLDER,
			constants.AST_FOLDER,
			constants.AST_FILENAME
		);
		if (!fs.existsSync(pathToAST)) {
			throw Error('Cannot find AST');
		}
		fullAST = JSON.parse(fs.readFileSync(pathToAST));
	} else {
		// Note: The below cannot be required as the build folder is not stored
		// in code (only in the published module).
		// The solution involves tracking these after each commit in another file
		// somewhere persisted in the codebase - JJM
		// 		data.ast = require('./build/ast/asts.json'),
		if (!data.ast) {
			throw Error('AST currently not supported in browser mode');
		}
		fullAST = data.ast;
	}

	// remove anything not matching the pattern
	const ast = Object.entries(fullAST)
		.filter(([astEntryKey]) => match.test(astEntryKey))
		.reduce((memo, [key, val]) => {
			memo[key] = val;
			return memo;
		}, {});

	if (source && source in ast) {
		return ast[source];
	} else if (source) {
		// try to find the source without a path
		const [key, entry] =
			Object.entries(ast).find(([astEntryKey]) => astEntryKey.includes('/' + source)) || [];
		if (!key || !entry) {
			throw Error(`Cannot find AST entry for source: ${source}`);
		}
		return { [key]: entry };
	} else {
		return ast;
	}
};

const getFeeds = ({ network, path, fs, deploymentPath, useOvm = false } = {}) => {
	let feeds;

	if (!deploymentPath && (!path || !fs)) {
		feeds = data[getFolderNameForNetwork({ network, useOvm })].feeds;
	} else {
		const pathToFeeds = deploymentPath
			? path.join(deploymentPath, constants.FEEDS_FILENAME)
			: getPathToNetwork({
					network,
					path,
					useOvm,
					file: constants.FEEDS_FILENAME,
			  });
		if (!fs.existsSync(pathToFeeds)) {
			throw Error(`Cannot find feeds file.`);
		}
		feeds = JSON.parse(fs.readFileSync(pathToFeeds));
	}

	const synths = getSynths({ network, useOvm, path, fs, deploymentPath, skipPopulate: true });

	// now mix in the asset data
	return Object.entries(feeds).reduce((memo, [asset, entry]) => {
		memo[asset] = Object.assign(
			// standalone feeds are those without a synth using them
			// Note: ETH still used as a rate for Depot, can remove the below once the Depot uses sETH rate or is
			// removed from the system
			{ standalone: !synths.find(synth => synth.asset === asset) || asset === 'ETH' },
			assets[asset],
			entry
		);
		return memo;
	}, {});
};

/**
 * Retrieve ths list of synths for the network - returning their names, assets underlying, category, sign, description, and
 * optional index and inverse properties
 */
const getSynths = ({
	network = 'mainnet',
	path,
	fs,
	deploymentPath,
	useOvm = false,
	skipPopulate = false,
} = {}) => {
	let synths;

	if (!deploymentPath && (!path || !fs)) {
		synths = data[getFolderNameForNetwork({ network, useOvm })].synths;
	} else {
		const pathToSynthList = deploymentPath
			? path.join(deploymentPath, constants.SYNTHS_FILENAME)
			: getPathToNetwork({ network, useOvm, path, file: constants.SYNTHS_FILENAME });
		if (!fs.existsSync(pathToSynthList)) {
			throw Error(`Cannot find synth list.`);
		}
		synths = JSON.parse(fs.readFileSync(pathToSynthList));
	}

	if (skipPopulate) {
		return synths;
	}

	const feeds = getFeeds({ network, useOvm, path, fs, deploymentPath });

	// copy all necessary index parameters from the longs to the corresponding shorts
	return synths.map(synth => {
		// mixin the asset details
		synth = Object.assign({}, assets[synth.asset], synth);

		if (feeds[synth.asset]) {
			const { feed } = feeds[synth.asset];

			synth = Object.assign({ feed }, synth);
		}

		if (synth.inverted) {
			synth.description = `Inverse ${synth.description}`;
		}
		// replace an index placeholder with the index details
		if (typeof synth.index === 'string') {
			const { index } = synths.find(({ name }) => name === synth.index) || {};
			if (!index) {
				throw Error(
					`While processing ${synth.name}, it's index mapping "${synth.index}" cannot be found - this is an error in the deployment config and should be fixed`
				);
			}
			synth = Object.assign({}, synth, { index });
		}

		if (synth.index) {
			synth.index = synth.index.map(indexEntry => {
				return Object.assign({}, assets[indexEntry.asset], indexEntry);
			});
		}

		return synth;
	});
};

/**
 * Retrieve the list of staking rewards for the network - returning this names, stakingToken, and rewardToken
 */
const getStakingRewards = ({
	network = 'mainnet',
	useOvm = false,
	path,
	fs,
	deploymentPath,
} = {}) => {
	if (!deploymentPath && (!path || !fs)) {
		return data[getFolderNameForNetwork({ network, useOvm })].rewards;
	}

	const pathToStakingRewardsList = deploymentPath
		? path.join(deploymentPath, constants.STAKING_REWARDS_FILENAME)
		: getPathToNetwork({
				network,
				path,
				useOvm,
				file: constants.STAKING_REWARDS_FILENAME,
		  });
	if (!fs.existsSync(pathToStakingRewardsList)) {
		return [];
	}
	return JSON.parse(fs.readFileSync(pathToStakingRewardsList));
};

/**
 * Retrieve the list of shorting rewards for the network - returning the names and rewardTokens
 */
const getShortingRewards = ({
	network = 'mainnet',
	useOvm = false,
	path,
	fs,
	deploymentPath,
} = {}) => {
	if (!deploymentPath && (!path || !fs)) {
		return data[getFolderNameForNetwork({ network, useOvm })]['shorting-rewards'];
	}

	const pathToShortingRewardsList = deploymentPath
		? path.join(deploymentPath, constants.SHORTING_REWARDS_FILENAME)
		: getPathToNetwork({
				network,
				path,
				useOvm,
				file: constants.SHORTING_REWARDS_FILENAME,
		  });
	if (!fs.existsSync(pathToShortingRewardsList)) {
		return [];
	}
	return JSON.parse(fs.readFileSync(pathToShortingRewardsList));
};

/**
 * Retrieve the list of system user addresses
 */
const getUsers = ({ network = 'mainnet', user, useOvm = false } = {}) => {
	const testnetOwner = '0x73570075092502472E4b61A7058Df1A4a1DB12f2';
	const base = {
		owner: testnetOwner,
		deployer: testnetOwner,
		marketClosure: testnetOwner,
		oracle: '0xac1e8B385230970319906C03A1d8567e3996d1d5',
		fee: '0xfeEFEEfeefEeFeefEEFEEfEeFeefEEFeeFEEFEeF',
		zero: '0x' + '0'.repeat(40),
	};

	const map = {
		mainnet: Object.assign({}, base, {
			owner: '0xEb3107117FEAd7de89Cd14D463D340A2E6917769',
			deployer: '0xDe910777C787903F78C89e7a0bf7F4C435cBB1Fe',
			marketClosure: '0xC105Ea57Eb434Fbe44690d7Dec2702e4a2FBFCf7',
			oracle: '0xaC1ED4Fabbd5204E02950D68b6FC8c446AC95362',
		}),
		kovan: Object.assign({}, base),
		'kovan-ovm': Object.assign({}, base),
		'mainnet-ovm': Object.assign({}, base, {
			owner: '0xDe910777C787903F78C89e7a0bf7F4C435cBB1Fe',
		}),
		rinkeby: Object.assign({}, base),
		ropsten: Object.assign({}, base),
		goerli: Object.assign({}, base),
		'goerli-ovm': Object.assign({}, base),
		local: Object.assign({}, base, {
			// Deterministic account #0 when using `npx hardhat node`
			owner: '0xf39Fd6e51aad88F6F4ce6aB8827279cffFb92266',
		}),
		'local-ovm': Object.assign({}, base, {
			// Deterministic account #0 when using `npx hardhat node`
			owner: '0xf39Fd6e51aad88F6F4ce6aB8827279cffFb92266',
			deployer: '0xf39Fd6e51aad88F6F4ce6aB8827279cffFb92266',
			oracle: '0xf39Fd6e51aad88F6F4ce6aB8827279cffFb92266',
		}),
	};

	const users = Object.entries(
		map[getFolderNameForNetwork({ network, useOvm })]
	).map(([key, value]) => ({ name: key, address: value }));

	return user ? users.find(({ name }) => name === user) : users;
};

const getVersions = ({
	network = 'mainnet',
	path,
	fs,
	deploymentPath,
	useOvm,
	byContract = false,
} = {}) => {
	let versions;

	if (!deploymentPath && (!path || !fs)) {
		versions = data[getFolderNameForNetwork({ network, useOvm })].versions;
	} else {
		const pathToVersions = deploymentPath
			? path.join(deploymentPath, constants.VERSIONS_FILENAME)
			: getPathToNetwork({ network, useOvm, path, file: constants.VERSIONS_FILENAME });
		if (!fs.existsSync(pathToVersions)) {
			throw Error(`Cannot find versions for network.`);
		}
		versions = JSON.parse(fs.readFileSync(pathToVersions));
	}

	if (byContract) {
		// compile from the contract perspective
		return Object.values(versions).reduce(
			(memo, { tag, release, date, commit, block, contracts }) => {
				for (const [contract, contractEntry] of Object.entries(contracts)) {
					memo[contract] = memo[contract] || [];
					memo[contract].push(Object.assign({ tag, release, date, commit, block }, contractEntry));
				}
				return memo;
			},
			{}
		);
	}
	return versions;
};

const getSuspensionReasons = ({ code = undefined } = {}) => {
	const suspensionReasonMap = {
		1: 'System Upgrade',
		2: 'Market Closure',
		4: 'iSynth Reprice',
		6: 'Index Rebalance',
		55: 'Circuit Breaker (Phase one)', // https://sips.synthetix.io/SIPS/sip-55
		65: 'Decentralized Circuit Breaker (Phase two)', // https://sips.synthetix.io/SIPS/sip-65
		99999: 'Emergency',
	};

	return code ? suspensionReasonMap[code] : suspensionReasonMap;
};

/**
 * Retrieve the list of tokens used in the Synthetix protocol
 */
const getTokens = ({ network = 'mainnet', path, fs, useOvm = false } = {}) => {
	const synths = getSynths({ network, useOvm, path, fs });
	const targets = getTarget({ network, useOvm, path, fs });
	const feeds = getFeeds({ network, useOvm, path, fs });

	return [
		Object.assign(
			{
				symbol: 'SNX',
				asset: 'SNX',
				name: 'Synthetix',
				address: targets.ProxyERC20.address,
				decimals: 18,
			},
			feeds['SNX'].feed ? { feed: feeds['SNX'].feed } : {}
		),
	].concat(
		synths
			.filter(({ category }) => category !== 'internal')
			.map(synth => ({
				symbol: synth.name,
				asset: synth.asset,
				name: synth.description,
				address: (targets[`Proxy${synth.name === 'sUSD' ? 'ERC20sUSD' : synth.name}`] || {})
					.address,
				index: synth.index,
				inverted: synth.inverted,
				decimals: 18,
				feed: synth.feed,
			}))
			.sort((a, b) => (a.symbol > b.symbol ? 1 : -1))
	);
};

const decode = ({ network = 'mainnet', fs, path, data, target, useOvm = false } = {}) => {
	const sources = getSource({ network, path, fs, useOvm });
	for (const { abi } of Object.values(sources)) {
		abiDecoder.addABI(abi);
	}
	const targets = getTarget({ network, path, fs, useOvm });
	let contract;
	if (target) {
		contract = Object.values(targets).filter(
			({ address }) => address.toLowerCase() === target.toLowerCase()
		)[0].name;
	}
	return { method: abiDecoder.decodeMethod(data), contract };
};

const wrap = ({ network, deploymentPath, fs, path, useOvm = false }) =>
	[
		'decode',
		'getAST',
		'getPathToNetwork',
		'getSource',
		'getStakingRewards',
		'getShortingRewards',
		'getFeeds',
		'getSynths',
		'getTarget',
		'getTokens',
		'getUsers',
		'getVersions',
	].reduce((memo, fnc) => {
		memo[fnc] = (prop = {}) =>
			module.exports[fnc](Object.assign({ network, deploymentPath, fs, path, useOvm }, prop));
		return memo;
	}, {});

module.exports = {
	chainIdMapping,
	constants,
	decode,
	defaults,
	getAST,
	getNetworkFromId,
	getPathToNetwork,
	getSource,
	getStakingRewards,
	getShortingRewards,
	getSuspensionReasons,
	getFeeds,
	getSynths,
	getTarget,
	getTokens,
	getUsers,
	getVersions,
	networks,
	networkToChainId,
	toBytes32,
	fromBytes32,
	wrap,
	ovmIgnored,
	nonUpgradeable,
	releases,
	knownAccounts,
};<|MERGE_RESOLUTION|>--- conflicted
+++ resolved
@@ -103,11 +103,7 @@
 	ZERO_ADDRESS: '0x' + '0'.repeat(40),
 	ZERO_BYTES32: '0x' + '0'.repeat(64),
 
-<<<<<<< HEAD
-	OVM_GAS_PRICE_GWEI: '0.0',
-=======
 	OVM_GAS_PRICE_GWEI: '0.015',
->>>>>>> df1e4638
 
 	inflationStartTimestampInSecs: 1551830400, // 2019-03-06T00:00:00Z
 };
