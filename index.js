--- conflicted
+++ resolved
@@ -202,13 +202,8 @@
 	},
 
 	ETHER_WRAPPER_MAX_ETH: w3utils.toWei('5000'),
-<<<<<<< HEAD
-	ETHER_WRAPPER_MINT_FEE_RATE: w3utils.toWei('0.005'), // 50 bps
-	ETHER_WRAPPER_BURN_FEE_RATE: w3utils.toWei('0.005'), // 50 bps
-=======
 	ETHER_WRAPPER_MINT_FEE_RATE: w3utils.toWei('0.02'), // 200 bps
 	ETHER_WRAPPER_BURN_FEE_RATE: w3utils.toWei('0.0005'), // 5 bps
->>>>>>> 13325988
 };
 
 /**
