'use strict';

const w3utils = require('web3-utils');
const abiDecoder = require('abi-decoder');

// load the data in explicitly (not programmatically) so webpack knows what to bundle
const data = {
	kovan: require('./publish/deployed/kovan'),
	rinkeby: require('./publish/deployed/rinkeby'),
	ropsten: require('./publish/deployed/ropsten'),
	mainnet: require('./publish/deployed/mainnet'),
	goerli: require('./publish/deployed/goerli'),
	'goerli-ovm': require('./publish/deployed/goerli-ovm'),
	'kovan-ovm': require('./publish/deployed/kovan-ovm'),
	'mainnet-ovm': require('./publish/deployed/mainnet-ovm'),
};

const assets = require('./publish/assets.json');
const ovmIgnored = require('./publish/ovm-ignore.json');
const nonUpgradeable = require('./publish/non-upgradeable.json');
const releases = require('./publish/releases.json');

const networks = ['local', 'kovan', 'rinkeby', 'ropsten', 'mainnet', 'goerli'];

const chainIdMapping = Object.entries({
	1: {
		network: 'mainnet',
	},
	3: {
		network: 'ropsten',
	},
	4: {
		network: 'rinkeby',
	},
	5: {
		network: 'goerli',
	},
	42: {
		network: 'kovan',
	},

	// Hardhat fork of mainnet: https://hardhat.org/config/#hardhat-network
	31337: {
		network: 'mainnet',
		fork: true,
	},

	// OVM networks: see https://github.com/ethereum-optimism/regenesis/
	10: {
		network: 'mainnet',
		useOvm: true,
	},
	69: {
		network: 'kovan',
		useOvm: true,
	},
	'-1': {
		// no chain ID for this currently
		network: 'goerli',
		useOvm: true,
	},
	// now append any defaults
}).reduce((memo, [id, body]) => {
	memo[id] = Object.assign({ useOvm: false, fork: false }, body);
	return memo;
}, {});

const getNetworkFromId = ({ id }) => chainIdMapping[id];

const networkToChainId = Object.entries(chainIdMapping).reduce(
	(memo, [id, { network, useOvm, fork }]) => {
		memo[network + (useOvm ? '-ovm' : '') + (fork ? '-fork' : '')] = id;
		return memo;
	},
	{}
);

const constants = {
	BUILD_FOLDER: 'build',
	CONTRACTS_FOLDER: 'contracts',
	COMPILED_FOLDER: 'compiled',
	FLATTENED_FOLDER: 'flattened',
	AST_FOLDER: 'ast',

	CONFIG_FILENAME: 'config.json',
	PARAMS_FILENAME: 'params.json',
	SYNTHS_FILENAME: 'synths.json',
	STAKING_REWARDS_FILENAME: 'rewards.json',
	SHORTING_REWARDS_FILENAME: 'shorting-rewards.json',
	OWNER_ACTIONS_FILENAME: 'owner-actions.json',
	DEPLOYMENT_FILENAME: 'deployment.json',
	VERSIONS_FILENAME: 'versions.json',
	FEEDS_FILENAME: 'feeds.json',

	AST_FILENAME: 'asts.json',

	ZERO_ADDRESS: '0x' + '0'.repeat(40),
	ZERO_BYTES32: '0x' + '0'.repeat(64),

	OVM_MAX_GAS_LIMIT: '8999999',

	inflationStartTimestampInSecs: 1551830400, // 2019-03-06T00:00:00Z
};

const knownAccounts = {
	mainnet: [
		{
			name: 'binance', // Binance 8 Wallet
			address: '0xF977814e90dA44bFA03b6295A0616a897441aceC',
		},
		{
			name: 'renBTCWallet', // KeeperDAO wallet (has renBTC and ETH)
			address: '0x35ffd6e268610e764ff6944d07760d0efe5e40e5',
		},
		{
			name: 'loansAccount',
			address: '0x62f7A1F94aba23eD2dD108F8D23Aa3e7d452565B',
		},
	],
	rinkeby: [],
	kovan: [],
};

// The solidity defaults are managed here in the same format they will be stored, hence all
// numbers are converted to strings and those with 18 decimals are also converted to wei amounts
const defaults = {
	WAITING_PERIOD_SECS: (60 * 5).toString(), // 5 mins
	PRICE_DEVIATION_THRESHOLD_FACTOR: w3utils.toWei('3'),
	TRADING_REWARDS_ENABLED: false,
	ISSUANCE_RATIO: w3utils
		.toBN(1)
		.mul(w3utils.toBN(1e18))
		.div(w3utils.toBN(6))
		.toString(), // 1/6 = 0.16666666667
	FEE_PERIOD_DURATION: (3600 * 24 * 7).toString(), // 1 week
	TARGET_THRESHOLD: '1', // 1% target threshold (it will be converted to a decimal when set)
	LIQUIDATION_DELAY: (3600 * 24 * 3).toString(), // 3 days
	LIQUIDATION_RATIO: w3utils.toWei('0.5'), // 200% cratio
	LIQUIDATION_PENALTY: w3utils.toWei('0.1'), // 10% penalty
	RATE_STALE_PERIOD: (3600 * 25).toString(), // 25 hours
	EXCHANGE_FEE_RATES: {
		forex: w3utils.toWei('0.003'),
		commodity: w3utils.toWei('0.003'),
		equities: w3utils.toWei('0.003'),
		crypto: w3utils.toWei('0.01'),
		index: w3utils.toWei('0.01'),
	},
	MINIMUM_STAKE_TIME: (3600 * 24).toString(), // 1 days
	DEBT_SNAPSHOT_STALE_TIME: (43800).toString(), // 12 hour heartbeat + 10 minutes mining time
	AGGREGATOR_WARNING_FLAGS: {
		mainnet: '0x4A5b9B4aD08616D11F3A402FF7cBEAcB732a76C6',
		kovan: '0x6292aa9a6650ae14fbf974e5029f36f95a1848fd',
	},
	RENBTC_ERC20_ADDRESSES: {
		mainnet: '0xEB4C2781e4ebA804CE9a9803C67d0893436bB27D',
		kovan: '0x9B2fE385cEDea62D839E4dE89B0A23EF4eacC717',
		rinkeby: '0xEDC0C23864B041607D624E2d9a67916B6cf40F7a',
	},
	WETH_ERC20_ADDRESSES: {
		mainnet: '0xC02aaA39b223FE8D0A0e5C4F27eAD9083C756Cc2',
		kovan: '0xd0A1E359811322d97991E03f863a0C30C2cF029C',
		rinkeby: '0xc778417E063141139Fce010982780140Aa0cD5Ab',
		ropsten: '0xc778417E063141139Fce010982780140Aa0cD5Ab',
		goerli: '0xB4FBF271143F4FBf7B91A5ded31805e42b2208d6',
		// TOOD: add Optimism WETH address when mainnet is ready.
	},
	INITIAL_ISSUANCE: w3utils.toWei(`${100e6}`),
	CROSS_DOMAIN_DEPOSIT_GAS_LIMIT: `${3e6}`,
	CROSS_DOMAIN_ESCROW_GAS_LIMIT: `${8e6}`,
	CROSS_DOMAIN_REWARD_GAS_LIMIT: `${3e6}`,
	CROSS_DOMAIN_WITHDRAWAL_GAS_LIMIT: `${3e6}`,

	COLLATERAL_MANAGER: {
		SYNTHS: ['sUSD', 'sBTC', 'sETH'],
		SHORTS: [
			{ long: 'sBTC', short: 'iBTC' },
			{ long: 'sETH', short: 'iETH' },
		],
<<<<<<< HEAD
		MAX_DEBT: w3utils.toWei('65000000'), // 65 million sUSD
=======
		MAX_DEBT: w3utils.toWei('75000000'), // 75 million sUSD
>>>>>>> 4e038d80
		BASE_BORROW_RATE: Math.round((0.005 * 1e18) / 31556926).toString(), // 31556926 is CollateralManager seconds per year
		BASE_SHORT_RATE: Math.round((0.005 * 1e18) / 31556926).toString(),
	},
	COLLATERAL_ETH: {
		SYNTHS: ['sUSD', 'sETH'],
		MIN_CRATIO: w3utils.toWei('1.3'),
		MIN_COLLATERAL: w3utils.toWei('2'),
		ISSUE_FEE_RATE: w3utils.toWei('0.001'),
	},
	COLLATERAL_RENBTC: {
		SYNTHS: ['sUSD', 'sBTC'],
		MIN_CRATIO: w3utils.toWei('1.3'),
		MIN_COLLATERAL: w3utils.toWei('0.05'),
		ISSUE_FEE_RATE: w3utils.toWei('0.001'),
	},
	COLLATERAL_SHORT: {
		SYNTHS: ['sBTC', 'sETH'],
		MIN_CRATIO: w3utils.toWei('1.2'),
		MIN_COLLATERAL: w3utils.toWei('1000'),
		ISSUE_FEE_RATE: w3utils.toWei('0.005'),
		INTERACTION_DELAY: '3600', // 1 hour in secs
	},

	ETHER_WRAPPER_MAX_ETH: w3utils.toWei('5000'),
	ETHER_WRAPPER_MINT_FEE_RATE: w3utils.toWei('0.005'), // 50 bps
	ETHER_WRAPPER_BURN_FEE_RATE: w3utils.toWei('0.005'), // 50 bps
};

/**
 * Converts a string into a hex representation of bytes32, with right padding
 */
const toBytes32 = key => w3utils.rightPad(w3utils.asciiToHex(key), 64);
const fromBytes32 = key => w3utils.hexToAscii(key);

const getFolderNameForNetwork = ({ network, useOvm = false }) => {
	if (network.includes('ovm')) {
		return network;
	}

	return useOvm ? `${network}-ovm` : network;
};

const getPathToNetwork = ({ network = 'mainnet', file = '', useOvm = false, path } = {}) =>
	path.join(__dirname, 'publish', 'deployed', getFolderNameForNetwork({ network, useOvm }), file);

// Pass in fs and path to avoid webpack wrapping those
const loadDeploymentFile = ({ network, path, fs, deploymentPath, useOvm = false }) => {
	if (!deploymentPath && network !== 'local' && (!path || !fs)) {
		return data[getFolderNameForNetwork({ network, useOvm })].deployment;
	}
	const pathToDeployment = deploymentPath
		? path.join(deploymentPath, constants.DEPLOYMENT_FILENAME)
		: getPathToNetwork({ network, useOvm, path, file: constants.DEPLOYMENT_FILENAME });

	if (!fs.existsSync(pathToDeployment)) {
		throw Error(`Cannot find deployment for network: ${network}.`);
	}
	return JSON.parse(fs.readFileSync(pathToDeployment));
};

/**
 * Retrieve the list of targets for the network - returning the name, address, source file and link to etherscan
 */
const getTarget = ({
	network = 'mainnet',
	useOvm = false,
	contract,
	path,
	fs,
	deploymentPath,
} = {}) => {
	const deployment = loadDeploymentFile({ network, useOvm, path, fs, deploymentPath });
	if (contract) return deployment.targets[contract];
	else return deployment.targets;
};

/**
 * Retrieve the list of solidity sources for the network - returning the abi and bytecode
 */
const getSource = ({
	network = 'mainnet',
	useOvm = false,
	contract,
	path,
	fs,
	deploymentPath,
} = {}) => {
	const deployment = loadDeploymentFile({ network, useOvm, path, fs, deploymentPath });
	if (contract) return deployment.sources[contract];
	else return deployment.sources;
};

/**
 * Retrieve the ASTs for the source contracts
 */
const getAST = ({ source, path, fs, match = /^contracts\// } = {}) => {
	let fullAST;
	if (path && fs) {
		const pathToAST = path.resolve(
			__dirname,
			constants.BUILD_FOLDER,
			constants.AST_FOLDER,
			constants.AST_FILENAME
		);
		if (!fs.existsSync(pathToAST)) {
			throw Error('Cannot find AST');
		}
		fullAST = JSON.parse(fs.readFileSync(pathToAST));
	} else {
		// Note: The below cannot be required as the build folder is not stored
		// in code (only in the published module).
		// The solution involves tracking these after each commit in another file
		// somewhere persisted in the codebase - JJM
		// 		data.ast = require('./build/ast/asts.json'),
		if (!data.ast) {
			throw Error('AST currently not supported in browser mode');
		}
		fullAST = data.ast;
	}

	// remove anything not matching the pattern
	const ast = Object.entries(fullAST)
		.filter(([astEntryKey]) => match.test(astEntryKey))
		.reduce((memo, [key, val]) => {
			memo[key] = val;
			return memo;
		}, {});

	if (source && source in ast) {
		return ast[source];
	} else if (source) {
		// try to find the source without a path
		const [key, entry] =
			Object.entries(ast).find(([astEntryKey]) => astEntryKey.includes('/' + source)) || [];
		if (!key || !entry) {
			throw Error(`Cannot find AST entry for source: ${source}`);
		}
		return { [key]: entry };
	} else {
		return ast;
	}
};

const getFeeds = ({ network, path, fs, deploymentPath, useOvm = false } = {}) => {
	let feeds;

	if (!deploymentPath && network !== 'local' && (!path || !fs)) {
		feeds = data[getFolderNameForNetwork({ network, useOvm })].feeds;
	} else {
		const pathToFeeds = deploymentPath
			? path.join(deploymentPath, constants.FEEDS_FILENAME)
			: getPathToNetwork({
					network,
					path,
					useOvm,
					file: constants.FEEDS_FILENAME,
			  });
		if (!fs.existsSync(pathToFeeds)) {
			throw Error(`Cannot find feeds file.`);
		}
		feeds = JSON.parse(fs.readFileSync(pathToFeeds));
	}

	const synths = getSynths({ network, useOvm, path, fs, deploymentPath, skipPopulate: true });

	// now mix in the asset data
	return Object.entries(feeds).reduce((memo, [asset, entry]) => {
		memo[asset] = Object.assign(
			// standalone feeds are those without a synth using them
			// Note: ETH still used as a rate for Depot, can remove the below once the Depot uses sETH rate or is
			// removed from the system
			{ standalone: !synths.find(synth => synth.asset === asset) || asset === 'ETH' },
			assets[asset],
			entry
		);
		return memo;
	}, {});
};

/**
 * Retrieve ths list of synths for the network - returning their names, assets underlying, category, sign, description, and
 * optional index and inverse properties
 */
const getSynths = ({
	network = 'mainnet',
	path,
	fs,
	deploymentPath,
	useOvm = false,
	skipPopulate = false,
} = {}) => {
	let synths;

	if (!deploymentPath && network !== 'local' && (!path || !fs)) {
		synths = data[getFolderNameForNetwork({ network, useOvm })].synths;
	} else {
		const pathToSynthList = deploymentPath
			? path.join(deploymentPath, constants.SYNTHS_FILENAME)
			: getPathToNetwork({ network, useOvm, path, file: constants.SYNTHS_FILENAME });
		if (!fs.existsSync(pathToSynthList)) {
			throw Error(`Cannot find synth list.`);
		}
		synths = JSON.parse(fs.readFileSync(pathToSynthList));
	}

	if (skipPopulate) {
		return synths;
	}

	const feeds = getFeeds({ network, useOvm, path, fs, deploymentPath });

	// copy all necessary index parameters from the longs to the corresponding shorts
	return synths.map(synth => {
		// mixin the asset details
		synth = Object.assign({}, assets[synth.asset], synth);

		if (feeds[synth.asset]) {
			const { feed } = feeds[synth.asset];

			synth = Object.assign({ feed }, synth);
		}

		if (synth.inverted) {
			synth.description = `Inverse ${synth.description}`;
		}
		// replace an index placeholder with the index details
		if (typeof synth.index === 'string') {
			const { index } = synths.find(({ name }) => name === synth.index) || {};
			if (!index) {
				throw Error(
					`While processing ${synth.name}, it's index mapping "${synth.index}" cannot be found - this is an error in the deployment config and should be fixed`
				);
			}
			synth = Object.assign({}, synth, { index });
		}

		if (synth.index) {
			synth.index = synth.index.map(indexEntry => {
				return Object.assign({}, assets[indexEntry.asset], indexEntry);
			});
		}

		return synth;
	});
};

/**
 * Retrieve the list of staking rewards for the network - returning this names, stakingToken, and rewardToken
 */
const getStakingRewards = ({
	network = 'mainnet',
	useOvm = false,
	path,
	fs,
	deploymentPath,
} = {}) => {
	if (!deploymentPath && network !== 'local' && (!path || !fs)) {
		return data[getFolderNameForNetwork({ network, useOvm })].rewards;
	}

	const pathToStakingRewardsList = deploymentPath
		? path.join(deploymentPath, constants.STAKING_REWARDS_FILENAME)
		: getPathToNetwork({
				network,
				path,
				useOvm,
				file: constants.STAKING_REWARDS_FILENAME,
		  });
	if (!fs.existsSync(pathToStakingRewardsList)) {
		return [];
	}
	return JSON.parse(fs.readFileSync(pathToStakingRewardsList));
};

/**
 * Retrieve the list of shorting rewards for the network - returning the names and rewardTokens
 */
const getShortingRewards = ({
	network = 'mainnet',
	useOvm = false,
	path,
	fs,
	deploymentPath,
} = {}) => {
	if (!deploymentPath && network !== 'local' && (!path || !fs)) {
		return data[getFolderNameForNetwork({ network, useOvm })]['shorting-rewards'];
	}

	const pathToShortingRewardsList = deploymentPath
		? path.join(deploymentPath, constants.SHORTING_REWARDS_FILENAME)
		: getPathToNetwork({
				network,
				path,
				useOvm,
				file: constants.SHORTING_REWARDS_FILENAME,
		  });
	if (!fs.existsSync(pathToShortingRewardsList)) {
		return [];
	}
	return JSON.parse(fs.readFileSync(pathToShortingRewardsList));
};

/**
 * Retrieve the list of system user addresses
 */
const getUsers = ({ network = 'mainnet', user, useOvm = false } = {}) => {
	const testnetOwner = '0x73570075092502472e4b61a7058df1a4a1db12f2';
	const base = {
		owner: testnetOwner,
		deployer: testnetOwner,
		marketClosure: testnetOwner,
		oracle: '0xac1e8B385230970319906C03A1d8567e3996d1d5',
		fee: '0xfeEFEEfeefEeFeefEEFEEfEeFeefEEFeeFEEFEeF',
		zero: '0x' + '0'.repeat(40),
	};

	const map = {
		mainnet: Object.assign({}, base, {
			owner: '0xEb3107117FEAd7de89Cd14D463D340A2E6917769',
			deployer: '0xDe910777C787903F78C89e7a0bf7F4C435cBB1Fe',
			marketClosure: '0xC105Ea57Eb434Fbe44690d7Dec2702e4a2FBFCf7',
			oracle: '0xaC1ED4Fabbd5204E02950D68b6FC8c446AC95362',
		}),
		kovan: Object.assign({}, base),
		'kovan-ovm': Object.assign({}, base),
		'mainnet-ovm': Object.assign({}, base, {
			owner: '0xDe910777C787903F78C89e7a0bf7F4C435cBB1Fe',
		}),
		rinkeby: Object.assign({}, base),
		ropsten: Object.assign({}, base),
		goerli: Object.assign({}, base),
		'goerli-ovm': Object.assign({}, base),
		local: Object.assign({}, base, {
			// Deterministic account #0 when using `npx hardhat node`
			owner: '0xf39Fd6e51aad88F6F4ce6aB8827279cffFb92266',
		}),
	};

	const users = Object.entries(
		map[getFolderNameForNetwork({ network, useOvm })]
	).map(([key, value]) => ({ name: key, address: value }));

	return user ? users.find(({ name }) => name === user) : users;
};

const getVersions = ({
	network = 'mainnet',
	path,
	fs,
	deploymentPath,
	useOvm,
	byContract = false,
} = {}) => {
	let versions;

	if (!deploymentPath && network !== 'local' && (!path || !fs)) {
		versions = data[getFolderNameForNetwork({ network, useOvm })].versions;
	} else {
		const pathToVersions = deploymentPath
			? path.join(deploymentPath, constants.VERSIONS_FILENAME)
			: getPathToNetwork({ network, useOvm, path, file: constants.VERSIONS_FILENAME });
		if (!fs.existsSync(pathToVersions)) {
			throw Error(`Cannot find versions for network.`);
		}
		versions = JSON.parse(fs.readFileSync(pathToVersions));
	}

	if (byContract) {
		// compile from the contract perspective
		return Object.values(versions).reduce(
			(memo, { tag, release, date, commit, block, contracts }) => {
				for (const [contract, contractEntry] of Object.entries(contracts)) {
					memo[contract] = memo[contract] || [];
					memo[contract].push(Object.assign({ tag, release, date, commit, block }, contractEntry));
				}
				return memo;
			},
			{}
		);
	}
	return versions;
};

const getSuspensionReasons = ({ code = undefined } = {}) => {
	const suspensionReasonMap = {
		1: 'System Upgrade',
		2: 'Market Closure',
		4: 'iSynth Reprice',
		55: 'Circuit Breaker (Phase one)', // https://sips.synthetix.io/SIPS/sip-55
		65: 'Decentralized Circuit Breaker (Phase two)', // https://sips.synthetix.io/SIPS/sip-65
		99999: 'Emergency',
	};

	return code ? suspensionReasonMap[code] : suspensionReasonMap;
};

/**
 * Retrieve the list of tokens used in the Synthetix protocol
 */
const getTokens = ({ network = 'mainnet', path, fs, useOvm = false } = {}) => {
	const synths = getSynths({ network, useOvm, path, fs });
	const targets = getTarget({ network, useOvm, path, fs });
	const feeds = getFeeds({ network, useOvm, path, fs });

	return [
		Object.assign(
			{
				symbol: 'SNX',
				asset: 'SNX',
				name: 'Synthetix',
				address: targets.ProxyERC20.address,
				decimals: 18,
			},
			feeds['SNX'].feed ? { feed: feeds['SNX'].feed } : {}
		),
	].concat(
		synths
			.filter(({ category }) => category !== 'internal')
			.map(synth => ({
				symbol: synth.name,
				asset: synth.asset,
				name: synth.description,
				address: (targets[`Proxy${synth.name === 'sUSD' ? 'ERC20sUSD' : synth.name}`] || {})
					.address,
				index: synth.index,
				inverted: synth.inverted,
				decimals: 18,
				feed: synth.feed,
			}))
			.sort((a, b) => (a.symbol > b.symbol ? 1 : -1))
	);
};

const decode = ({ network = 'mainnet', fs, path, data, target, useOvm = false } = {}) => {
	const sources = getSource({ network, path, fs, useOvm });
	for (const { abi } of Object.values(sources)) {
		abiDecoder.addABI(abi);
	}
	const targets = getTarget({ network, path, fs, useOvm });
	let contract;
	if (target) {
		contract = Object.values(targets).filter(
			({ address }) => address.toLowerCase() === target.toLowerCase()
		)[0].name;
	}
	return { method: abiDecoder.decodeMethod(data), contract };
};

const wrap = ({ network, deploymentPath, fs, path, useOvm = false }) =>
	[
		'decode',
		'getAST',
		'getPathToNetwork',
		'getSource',
		'getStakingRewards',
		'getShortingRewards',
		'getFeeds',
		'getSynths',
		'getTarget',
		'getTokens',
		'getUsers',
		'getVersions',
	].reduce((memo, fnc) => {
		memo[fnc] = (prop = {}) =>
			module.exports[fnc](Object.assign({ network, deploymentPath, fs, path, useOvm }, prop));
		return memo;
	}, {});

module.exports = {
	chainIdMapping,
	constants,
	decode,
	defaults,
	getAST,
	getNetworkFromId,
	getPathToNetwork,
	getSource,
	getStakingRewards,
	getShortingRewards,
	getSuspensionReasons,
	getFeeds,
	getSynths,
	getTarget,
	getTokens,
	getUsers,
	getVersions,
	networks,
	networkToChainId,
	toBytes32,
	fromBytes32,
	wrap,
	ovmIgnored,
	nonUpgradeable,
	releases,
	knownAccounts,
};<|MERGE_RESOLUTION|>--- conflicted
+++ resolved
@@ -176,11 +176,7 @@
 			{ long: 'sBTC', short: 'iBTC' },
 			{ long: 'sETH', short: 'iETH' },
 		],
-<<<<<<< HEAD
-		MAX_DEBT: w3utils.toWei('65000000'), // 65 million sUSD
-=======
 		MAX_DEBT: w3utils.toWei('75000000'), // 75 million sUSD
->>>>>>> 4e038d80
 		BASE_BORROW_RATE: Math.round((0.005 * 1e18) / 31556926).toString(), // 31556926 is CollateralManager seconds per year
 		BASE_SHORT_RATE: Math.round((0.005 * 1e18) / 31556926).toString(),
 	},
