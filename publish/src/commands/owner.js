'use strict';

const ethers = require('ethers');
const fs = require('fs');
const { gray, yellow, red, cyan, bgYellow, black } = require('chalk');

const {
	getUsers,
	constants: { CONFIG_FILENAME, DEPLOYMENT_FILENAME },
} = require('../../..');

const {
	ensureNetwork,
	ensureDeploymentPath,
	getDeploymentPathForNetwork,
	loadAndCheckRequiredSources,
	loadConnections,
	confirmAction,
	stringify,
} = require('../util');

const {
	getSafeInstance,
	getSafeNonce,
	getSafeTransactions,
	checkExistingPendingTx,
	getNewTransactionHash,
	saveTransactionToApi,
	getSafeSignature,
} = require('../safe-utils');

const DEFAULTS = {
	gasPrice: '15',
	gasLimit: 2e5, // 200,000
};

const owner = async ({
	network,
	newOwner,
	deploymentPath,
	gasPrice,
	gasLimit,
	privateKey,
	yes,
	useOvm,
	useFork,
	providerUrl,
<<<<<<< HEAD
	useFork,
=======
>>>>>>> df1e4638
	isContract,
}) => {
	ensureNetwork(network);
	deploymentPath = deploymentPath || getDeploymentPathForNetwork({ network, useOvm });
	ensureDeploymentPath(deploymentPath);

	function logTx(tx) {
		console.log(gray(`  > tx hash: ${tx.transactionHash}`));
	}

	if (!newOwner) {
		newOwner = getUsers({ network, useOvm, user: 'owner' }).address;
	}

	if (!ethers.utils.isAddress(newOwner)) {
		console.error(red('Invalid new owner to nominate. Please check the option and try again.'));
		process.exit(1);
	} else {
		newOwner = newOwner.toLowerCase();
	}
	// ensure all nominated owners are accepted
	const { config, deployment, ownerActions, ownerActionsFile } = loadAndCheckRequiredSources({
		deploymentPath,
		network,
	});

	const { providerUrl: envProviderUrl, privateKey: envPrivateKey } = loadConnections({
		network,
		useFork,
	});

	if (!providerUrl) {
		if (!envProviderUrl) {
			throw new Error('Missing .env key of PROVIDER_URL. Please add and retry.');
		}

		providerUrl = envProviderUrl;
	}

	if (!privateKey) {
		privateKey = envPrivateKey;
	}

	const provider = new ethers.providers.JsonRpcProvider(providerUrl);

	if (!isContract && !yes) {
		try {
			await confirmAction(
				yellow(
					'\nHeads up! You are about to set ownership to an EOA (externally owned address), i.e. not a multisig or a DAO. Are you sure? (y/n) '
				)
			);
		} catch (err) {
			console.log(gray('Operation cancelled'));
			process.exit();
		}
	}

	let wallet;
	if (!privateKey) {
		const account = getUsers({ network, user: 'owner' }).address; // protocolDAO
		wallet = provider.getSigner(account);
		wallet.address = await wallet.getAddress();
	} else {
		wallet = new ethers.Wallet(privateKey, provider);
	}
	console.log(gray(`Using account with public key ${wallet.address}`));

	if (!isContract && wallet.address.toLowerCase() !== newOwner.toLowerCase()) {
		throw new Error(
			`New owner is ${newOwner} and signer is ${wallet.address}. The signer needs to be the new owner in order to be able to claim ownership and/or execute owner actions.`
		);
	}

	console.log(gray(`Gas Price: ${gasPrice} gwei`));

	let lastNonce;
	let protocolDaoContract;
	let currentSafeNonce;
	if (isContract) {
		// new owner should be gnosis safe proxy address
		protocolDaoContract = getSafeInstance(providerUrl, newOwner);

		// get protocolDAO nonce
		currentSafeNonce = await getSafeNonce(protocolDaoContract);

		if (!currentSafeNonce) {
			console.log(gray('Cannot access safe. Exiting.'));
			process.exit();
		}

		console.log(yellow(`Using Protocol DAO Safe contract at ${protocolDaoContract.address}`));
	}

	const confirmOrEnd = async message => {
		try {
			if (yes) {
				console.log(message);
			} else {
				await confirmAction(
					message +
						cyan(
							`\nPlease type "y" to ${
								isContract ? 'stage' : 'submit'
							} transaction, or enter "n" to cancel and resume this later? (y/n) `
						)
				);
			}
		} catch (err) {
			console.log(gray('Operation cancelled'));
			process.exit();
		}
	};

	let stagedTransactions;
	if (isContract) {
		// Load staged transactions
		stagedTransactions = await getSafeTransactions({
			network,
			safeAddress: protocolDaoContract.address,
		});
	}

	console.log(
		gray('Running through operations during deployment that couldnt complete as not owner.')
	);
	// Read owner-actions.json + encoded data to stage tx's
	for (const [key, entry] of Object.entries(ownerActions)) {
		const { target, data, complete } = entry;
		if (complete) continue;

		let existingTx;
		if (isContract) {
			existingTx = checkExistingPendingTx({
				stagedTransactions,
				target,
				encodedData: data,
				currentSafeNonce,
			});

			if (existingTx) continue;
		}

		await confirmOrEnd(yellow('Confirm: ') + `Stage ${bgYellow(black(key))} to (${target})`);

		try {
			if (isContract) {
				const { txHash, newNonce } = await getNewTransactionHash({
					safeContract: protocolDaoContract,
					data,
					to: target,
					sender: wallet.address,
					network,
					lastNonce,
				});

				// sign txHash to get signature
				const sig = getSafeSignature({
					privateKey,
					providerUrl,
					contractTxHash: txHash,
				});

				// save transaction and signature to Gnosis Safe API
				await saveTransactionToApi({
					safeContract: protocolDaoContract,
					network,
					data,
					nonce: newNonce,
					to: target,
					sender: wallet.address,
					transactionHash: txHash,
					signature: sig,
				});

				// track lastNonce submitted
				lastNonce = newNonce;
			} else {
<<<<<<< HEAD
				const tx = await wallet.sendTransaction({
					to: target,
					gasPrice: ethers.utils.parseUnits(gasPrice, 'gwei'),
					gasLimit: ethers.BigNumber.from(gasLimit),
					data,
				});
				const receipt = await tx.wait();

=======
				const params = {
					to: target,
					gasPrice: ethers.utils.parseUnits(gasPrice, 'gwei'),
					data,
				};
				if (gasLimit) {
					params.gasLimit = ethers.BigNumber.from(gasLimit);
				}

				const tx = await wallet.sendTransaction(params);
				const receipt = await tx.wait();

>>>>>>> df1e4638
				logTx(receipt);
			}

			entry.complete = true;
			fs.writeFileSync(ownerActionsFile, stringify(ownerActions));
		} catch (err) {
			console.log(
				gray(`Transaction failed, if sending txn to safe api failed retry manually - ${err}`)
			);
			return;
		}
	}

	console.log(gray('Looking for contracts whose ownership we should accept'));
	for (const contract of Object.keys(config)) {
		const { address, source } = deployment.targets[contract];
		const { abi } = deployment.sources[source];
		const deployedContract = new ethers.Contract(address, abi, provider);

		// ignore contracts that don't support Owned
		if (!deployedContract.functions.owner) {
			continue;
		}
		const currentOwner = (await deployedContract.owner()).toLowerCase();
		const nominatedOwner = (await deployedContract.nominatedOwner()).toLowerCase();

		if (currentOwner === newOwner) {
			console.log(gray(`${newOwner} is already the owner of ${contract}`));
		} else if (nominatedOwner === newOwner) {
			const encodedData = deployedContract.interface.encodeFunctionData('acceptOwnership', []);

			if (isContract) {
				// Check if similar one already staged and pending
				const existingTx = checkExistingPendingTx({
					stagedTransactions,
					target: deployedContract.address,
					encodedData,
					currentSafeNonce,
				});

				if (existingTx) continue;
			}

			// continue if no pending tx found
			await confirmOrEnd(yellow(`Confirm: ${contract}.acceptOwnership()?`));

			if (isContract) console.log(yellow(`Attempting action protocolDaoContract.approveHash()`));
			else console.log(yellow(`Calling acceptOwnership() on ${contract}...`));

			try {
				if (isContract && !useFork) {
					const { txHash, newNonce } = await getNewTransactionHash({
						safeContract: protocolDaoContract,
						data: encodedData,
						to: deployedContract.address,
						sender: wallet.address,
						network,
						lastNonce,
					});

					// sign txHash to get signature
					const sig = getSafeSignature({
						privateKey,
						providerUrl,
						contractTxHash: txHash,
					});

					// save transaction and signature to Gnosis Safe API
					await saveTransactionToApi({
						safeContract: protocolDaoContract,
						network,
						data: encodedData,
						nonce: newNonce,
						to: deployedContract.address,
						sender: wallet.address,
						transactionHash: txHash,
						signature: sig,
					});

					// track lastNonce submitted
					lastNonce = newNonce;
				} else {
<<<<<<< HEAD
					const tx = await wallet.sendTransaction({
						to: deployedContract.address,
						gasPrice: ethers.utils.parseUnits(gasPrice, 'gwei'),
						gasLimit: ethers.BigNumber.from(gasLimit),
						data: encodedData,
					});
					const receipt = await tx.wait();

=======
					const params = {
						to: deployedContract.address,
						gasPrice: ethers.utils.parseUnits(gasPrice, 'gwei'),
						data: encodedData,
					};
					if (gasLimit) {
						params.gasLimit = ethers.BigNumber.from(gasLimit);
					}

					const tx = await wallet.sendTransaction(params);
					const receipt = await tx.wait();

>>>>>>> df1e4638
					logTx(receipt);
				}
			} catch (err) {
				console.log(
					gray(`Transaction failed, if sending txn to safe api failed retry manually - ${err}`)
				);
				return;
			}
		} else {
			console.log(
				cyan(
					`Cannot acceptOwnership on ${contract} as nominatedOwner: ${nominatedOwner} isn't the newOwner ${newOwner} you specified. Have you run the nominate command yet?`
				)
			);
		}
	}
};

module.exports = {
	owner,
	cmd: program =>
		program
			.command('owner')
			.description('Owner script - a list of transactions required by the owner.')
			.option(
				'-d, --deployment-path <value>',
				`Path to a folder that has your input configuration file ${CONFIG_FILENAME} and where your ${DEPLOYMENT_FILENAME} files will go`
			)
			.option(
				'-k, --use-fork',
				'Perform the deployment on a forked chain running on localhost (see fork command).',
				false
			)
			.option(
				'-o, --new-owner <value>',
				'The address of protocolDAO proxy contract as owner (please include the 0x prefix)'
			)
			.option(
				'-k, --use-fork',
				'Perform the deployment on a forked chain running on localhost (see fork command).',
				false
			)
			.option('--is-contract', 'Wether the new owner is a contract wallet or an EOA', false)
			.option('-v, --private-key [value]', 'The private key of wallet to stage with.')
			.option('-g, --gas-price <value>', 'Gas price in GWEI', DEFAULTS.gasPrice)
			.option('-l, --gas-limit <value>', 'Gas limit', parseInt, DEFAULTS.gasLimit)
			.option('-n, --network <value>', 'The network to run off.', x => x.toLowerCase(), 'kovan')
			.option('-y, --yes', 'Dont prompt, just reply yes.')
			.option('-z, --use-ovm', 'Target deployment for the OVM (Optimism).')
			.option(
				'-p, --provider-url <value>',
				'Ethereum network provider URL. If default, will use PROVIDER_URL found in the .env file.'
			)
			.action(owner),
};<|MERGE_RESOLUTION|>--- conflicted
+++ resolved
@@ -45,10 +45,6 @@
 	useOvm,
 	useFork,
 	providerUrl,
-<<<<<<< HEAD
-	useFork,
-=======
->>>>>>> df1e4638
 	isContract,
 }) => {
 	ensureNetwork(network);
@@ -227,16 +223,6 @@
 				// track lastNonce submitted
 				lastNonce = newNonce;
 			} else {
-<<<<<<< HEAD
-				const tx = await wallet.sendTransaction({
-					to: target,
-					gasPrice: ethers.utils.parseUnits(gasPrice, 'gwei'),
-					gasLimit: ethers.BigNumber.from(gasLimit),
-					data,
-				});
-				const receipt = await tx.wait();
-
-=======
 				const params = {
 					to: target,
 					gasPrice: ethers.utils.parseUnits(gasPrice, 'gwei'),
@@ -249,7 +235,6 @@
 				const tx = await wallet.sendTransaction(params);
 				const receipt = await tx.wait();
 
->>>>>>> df1e4638
 				logTx(receipt);
 			}
 
@@ -332,16 +317,6 @@
 					// track lastNonce submitted
 					lastNonce = newNonce;
 				} else {
-<<<<<<< HEAD
-					const tx = await wallet.sendTransaction({
-						to: deployedContract.address,
-						gasPrice: ethers.utils.parseUnits(gasPrice, 'gwei'),
-						gasLimit: ethers.BigNumber.from(gasLimit),
-						data: encodedData,
-					});
-					const receipt = await tx.wait();
-
-=======
 					const params = {
 						to: deployedContract.address,
 						gasPrice: ethers.utils.parseUnits(gasPrice, 'gwei'),
@@ -354,7 +329,6 @@
 					const tx = await wallet.sendTransaction(params);
 					const receipt = await tx.wait();
 
->>>>>>> df1e4638
 					logTx(receipt);
 				}
 			} catch (err) {
