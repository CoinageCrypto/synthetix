--- conflicted
+++ resolved
@@ -1480,11 +1480,7 @@
 	const resolverAddressesRequired = (
 		await Promise.all(
 			contractsWithRebuildableCache.map(([, contract]) => {
-<<<<<<< HEAD
-				return contract.methods.resolverAddressesRequired().call();
-=======
 				return limitPromise(() => contract.methods.resolverAddressesRequired().call());
->>>>>>> 45146f01
 			})
 		)
 	).reduce((allAddresses, contractAddresses) => {
@@ -1496,11 +1492,7 @@
 	// check which resolver addresses are imported
 	const resolvedAddresses = await Promise.all(
 		resolverAddressesRequired.map(id => {
-<<<<<<< HEAD
-			return addressResolver.methods.getAddress(id).call();
-=======
 			return limitPromise(() => addressResolver.methods.getAddress(id).call());
->>>>>>> 45146f01
 		})
 	);
 	const isResolverAddressImported = {};
