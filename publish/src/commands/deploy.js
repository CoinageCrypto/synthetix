--- conflicted
+++ resolved
@@ -344,16 +344,12 @@
 		args: [addressOf(readProxyForResolver)],
 	});
 
-<<<<<<< HEAD
-	const systemSettings = await deployContract({
+	const systemSettings = await deployer.deployContract({
 		name: 'SystemSettings',
 		args: [account, resolverAddress],
 	});
 
-	const systemStatus = await deployContract({
-=======
 	const systemStatus = await deployer.deployContract({
->>>>>>> 8fdcc9be
 		name: 'SystemStatus',
 		args: [account],
 	});
@@ -1278,7 +1274,6 @@
 		}
 	}
 
-<<<<<<< HEAD
 	// again after all the resolvers have been set, then we can ensure the defaults of SystemSetting
 	// are set (requires FlexibleStorage to have been correctly configured)
 	if (systemSettings) {
@@ -1302,12 +1297,9 @@
 		});
 	}
 
-	console.log(green(`\nSuccessfully deployed ${newContractsDeployed.length} contracts!\n`));
-=======
 	console.log(
 		green(`\nSuccessfully deployed ${deployer.newContractsDeployed.length} contracts!\n`)
 	);
->>>>>>> 8fdcc9be
 
 	const tableData = deployer.newContractsDeployed.map(({ name, address }) => [
 		name,
