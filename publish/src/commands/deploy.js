--- conflicted
+++ resolved
@@ -920,13 +920,8 @@
 
 		// MultiCollateral needs additionalConstructorArgs to be ordered
 		const additionalConstructorArgsMap = {
-<<<<<<< HEAD
-			sETH: [toBytes32('EtherCollateral')],
-			sUSD: [toBytes32('EtherCollateralsUSD')],
-=======
 			MultiCollateralSynthsETH: [toBytes32('EtherCollateral')],
 			MultiCollateralSynthsUSD: [toBytes32('EtherCollateralsUSD')],
->>>>>>> 0ef359a9
 			// future subclasses...
 			// future specific synths args...
 		};
@@ -962,11 +957,7 @@
 				currencyKeyInBytes,
 				originalTotalSupply,
 				resolverAddress,
-<<<<<<< HEAD
-			].concat(additionalConstructorArgsMap[currencyKey] || []),
-=======
 			].concat(additionalConstructorArgsMap[sourceContract + currencyKey] || []),
->>>>>>> 0ef359a9
 			force: addNewSynths,
 		});
 
@@ -1071,12 +1062,6 @@
 			args: [account, resolverAddress],
 		});
 	}
-
-	await deployer.deployContract({
-		name: 'EtherCollateralsUSD',
-		deps: ['AddressResolver'],
-		args: [account, resolverAddress],
-	});
 
 	// ----------------
 	// Binary option market factory and manager setup
@@ -1178,23 +1163,9 @@
 				allRequiredAddressesInContracts
 					.reduce((memo, entry) => memo.concat(entry), [])
 					.filter(entry => entry)
-<<<<<<< HEAD
-					// Note: The below are required for Depot.sol and EtherCollateral.sol
-					// but as these contracts cannot be redeployed yet (they have existing value)
-					// we cannot look up their dependencies on-chain. (since Hadar v2.21)
-					.concat([
-						'SynthsUSD',
-						'SynthsETH',
-						'Depot',
-						'EtherCollateral',
-						'EtherCollateralsUSD',
-						'SystemSettings',
-					])
-=======
 					// SystemSettings isn't required anywhere but necessary for us to be able to
 					// write to FlexibleStorage below via "setExchangeFeeRates()"
 					.concat(['SystemSettings'])
->>>>>>> 0ef359a9
 			)
 		).sort();
 
