'use strict';

const path = require('path');
const fs = require('fs');
const { gray, green, yellow, redBright, red } = require('chalk');
const { table } = require('table');
const w3utils = require('web3-utils');
const Deployer = require('../Deployer');
const { loadCompiledFiles, getLatestSolTimestamp } = require('../solidity');
const checkAggregatorPrices = require('../check-aggregator-prices');

const {
	BUILD_FOLDER,
	CONFIG_FILENAME,
	CONTRACTS_FOLDER,
	SYNTHS_FILENAME,
	DEPLOYMENT_FILENAME,
	ZERO_ADDRESS,
} = require('../constants');

const {
	ensureNetwork,
	ensureDeploymentPath,
	loadAndCheckRequiredSources,
	loadConnections,
	confirmAction,
	appendOwnerActionGenerator,
	performTransactionalStep,
	stringify,
} = require('../util');

const { toBytes32 } = require('../../../.');

const parameterNotice = props => {
	console.log(gray('-'.repeat(50)));
	console.log('Please check the following parameters are correct:');
	console.log(gray('-'.repeat(50)));

	Object.entries(props).forEach(([key, val]) => {
		console.log(gray(key) + ' '.repeat(30 - key.length) + redBright(val));
	});

	console.log(gray('-'.repeat(50)));
};

const DEFAULTS = {
	gasPrice: '1',
	methodCallGasLimit: 250e3, // 250k
	contractDeploymentGasLimit: 6.9e6, // TODO split out into seperate limits for different contracts, Proxys, Synths, Synthetix
	network: 'kovan',
	buildPath: path.join(__dirname, '..', '..', '..', BUILD_FOLDER),
};

const deploy = async ({
	addNewSynths,
	gasPrice = DEFAULTS.gasPrice,
	methodCallGasLimit = DEFAULTS.methodCallGasLimit,
	contractDeploymentGasLimit = DEFAULTS.contractDeploymentGasLimit,
	network = DEFAULTS.network,
	buildPath = DEFAULTS.buildPath,
	deploymentPath,
	oracleExrates,
	oracleGasLimit,
	oracleDepot,
	privateKey,
	yes,
} = {}) => {
	ensureNetwork(network);
	ensureDeploymentPath(deploymentPath);

	const {
		config,
		configFile,
		synths,
		deployment,
		deploymentFile,
		ownerActions,
		ownerActionsFile,
	} = loadAndCheckRequiredSources({
		deploymentPath,
		network,
	});

	console.log(
		gray('Checking all contracts not flagged for deployment have addresses in this network...')
	);
	const missingDeployments = Object.keys(config).filter(name => {
		return !config[name].deploy && (!deployment.targets[name] || !deployment.targets[name].address);
	});

	if (missingDeployments.length) {
		throw Error(
			`Cannot use existing contracts for deployment as addresses not found for the following contracts on ${network}:\n` +
				missingDeployments.join('\n') +
				'\n' +
				gray(`Used: ${deploymentFile} as source`)
		);
	}

	console.log(gray('Loading the compiled contracts locally...'));
	const { earliestCompiledTimestamp, compiled } = loadCompiledFiles({ buildPath });

	// now get the latest time a Solidity file was edited
	const latestSolTimestamp = getLatestSolTimestamp(CONTRACTS_FOLDER);

	// now clone these so we can update and write them after each deployment but keep the original
	// flags available
	const updatedConfig = JSON.parse(JSON.stringify(config));

	const { providerUrl, privateKey: envPrivateKey, etherscanLinkPrefix } = loadConnections({
		network,
	});

	// allow local deployments to use the private key passed as a CLI option
	if (network !== 'local' || !privateKey) {
		privateKey = envPrivateKey;
	}

	const deployer = new Deployer({
		compiled,
		config,
		gasPrice,
		methodCallGasLimit,
		contractDeploymentGasLimit,
		deployment,
		privateKey,
		providerUrl,
	});

	const { account } = deployer;

	const getExistingContract = ({ contract }) => {
		const { address, source } = deployment.targets[contract];
		const { abi } = deployment.sources[source];

		return deployer.getContract({
			address,
			abi,
		});
	};

	let currentSynthetixSupply;
	let currentExchangeFee;
	let currentSynthetixPrice;
	let oldExrates;
	let currentLastMintEvent;
	let currentWeekOfInflation;

	try {
		const oldSynthetix = getExistingContract({ contract: 'Synthetix' });
		currentSynthetixSupply = await oldSynthetix.methods.totalSupply().call();
		if (!oracleGasLimit) {
			oracleGasLimit = await oldSynthetix.methods.gasLimitOracle().call();
		}

		// inflationSupplyToDate = total supply - 100m
		const inflationSupplyToDate = w3utils
			.toBN(currentSynthetixSupply)
			.sub(w3utils.toBN(w3utils.toWei((100e6).toString())));

		// current weekly inflation 75m / 52
		const weeklyInflation = w3utils.toBN(w3utils.toWei((75e6 / 52).toString()));
		currentWeekOfInflation = inflationSupplyToDate.div(weeklyInflation);

		// Check result is > 0 else set to 0 for currentWeek
		currentWeekOfInflation = currentWeekOfInflation.gt(w3utils.toBN('0'))
			? currentWeekOfInflation.toNumber()
			: 0;

		// Calculate lastMintEvent as Inflation start date + number of weeks issued * secs in weeks
		const mintingBuffer = 86400;
		const secondsInWeek = 604800;
		const inflationStartDate = 1551830400;
		currentLastMintEvent =
			inflationStartDate + currentWeekOfInflation * secondsInWeek + mintingBuffer;
	} catch (err) {
		if (network === 'local') {
			currentSynthetixSupply = w3utils.toWei((100e6).toString());
			oracleGasLimit = account;
			currentWeekOfInflation = 0;
			currentLastMintEvent = 0;
		} else {
			console.error(
				red(
					'Cannot connect to existing Synthetix contract. Please double check the deploymentPath is correct for the network allocated'
				)
			);
			process.exitCode = 1;
			return;
		}
	}

	try {
		const oldFeePool = getExistingContract({ contract: 'FeePool' });
		currentExchangeFee = await oldFeePool.methods.exchangeFeeRate().call();
	} catch (err) {
		if (network === 'local') {
			currentExchangeFee = w3utils.toWei('0.003'.toString());
		} else {
			console.error(
				red(
					'Cannot connect to existing FeePool contract. Please double check the deploymentPath is correct for the network allocated'
				)
			);
			process.exitCode = 1;
			return;
		}
	}

	try {
		oldExrates = getExistingContract({ contract: 'ExchangeRates' });
		currentSynthetixPrice = await oldExrates.methods.rateForCurrency(toBytes32('SNX')).call();
		if (!oracleExrates) {
			oracleExrates = await oldExrates.methods.oracle().call();
		}
	} catch (err) {
		if (network === 'local') {
			currentSynthetixPrice = w3utils.toWei('0.2');
			oracleExrates = account;
			oldExrates = undefined; // unset to signify that a fresh one will be deployed
		} else {
			console.error(
				red(
					'Cannot connect to existing ExchangeRates contract. Please double check the deploymentPath is correct for the network allocated'
				)
			);
			process.exitCode = 1;
			return;
		}
	}

	try {
		if (!oracleDepot) {
			const currentDepot = getExistingContract({ contract: 'Depot' });
			oracleDepot = await currentDepot.methods.oracle().call();
		}
	} catch (err) {
		if (network === 'local') {
			oracleDepot = account;
		} else {
			console.error(
				red(
					'Cannot connect to existing Depot contract. Please double check the deploymentPath is correct for the network allocated'
				)
			);
			process.exitCode = 1;
			return;
		}
	}

	for (const address of [account, oracleExrates, oracleDepot]) {
		if (!w3utils.isAddress(address)) {
			console.error(red('Invalid address detected (please check your inputs):', address));
			process.exitCode = 1;
			return;
		}
	}

	const newSynthsToAdd = synths
		.filter(({ name }) => !config[`Synth${name}`])
		.map(({ name }) => name);

	let aggregatedPriceResults = 'N/A';

	if (oldExrates && network !== 'local') {
		const padding = '\n\t\t\t\t';
		const aggResults = await checkAggregatorPrices({
			network,
			providerUrl,
			synths,
			oldExrates,
		});
		aggregatedPriceResults = padding + aggResults.join(padding);
	}

	parameterNotice({
		Network: network,
		'Gas price to use': `${gasPrice} GWEI`,
		'Deployment Path': new RegExp(network, 'gi').test(deploymentPath)
			? deploymentPath
			: yellow('⚠⚠⚠ cant find network name in path. Please double check this! ') + deploymentPath,
		'Local build last modified': `${new Date(earliestCompiledTimestamp)} ${yellow(
			((new Date().getTime() - earliestCompiledTimestamp) / 60000).toFixed(2) + ' mins ago'
		)}`,
		'Last Solidity update':
			new Date(latestSolTimestamp) +
			(latestSolTimestamp > earliestCompiledTimestamp
				? yellow(' ⚠⚠⚠ this is later than the last build! Is this intentional?')
				: green(' ✅')),
		'Add any new synths found?': addNewSynths
			? green('✅ YES\n\t\t\t\t') + newSynthsToAdd.join(', ')
			: yellow('⚠ NO'),
		'Deployer account:': account,
		'Synthetix totalSupply': `${Math.round(w3utils.fromWei(currentSynthetixSupply) / 1e6)}m`,
		'FeePool exchangeFeeRate': `${w3utils.fromWei(currentExchangeFee)}`,
		'ExchangeRates Oracle': oracleExrates,
		'Depot Oracle': oracleDepot,
		'Gas Limit Oracle': oracleGasLimit,
		'Last Mint Event': `${currentLastMintEvent} (${new Date(currentLastMintEvent * 1000)})`,
		'Current Weeks Of Inflation': currentWeekOfInflation,
		'Aggregated Prices': aggregatedPriceResults,
	});

	if (!yes) {
		try {
			await confirmAction(
				yellow(
					`⚠⚠⚠ WARNING: This action will deploy the following contracts to ${network}:\n${Object.entries(
						config
					)
						.filter(([, { deploy }]) => deploy)
						.map(([contract]) => contract)
						.join(', ')}` + `\nIt will also set proxy targets and add synths to Synthetix.\n`
				) +
					gray('-'.repeat(50)) +
					'\nDo you want to continue? (y/n) '
			);
		} catch (err) {
			console.log(gray('Operation cancelled'));
			return;
		}
	}

	console.log(gray(`Starting deployment to ${network.toUpperCase()} via Infura...`));
	const newContractsDeployed = [];
	// force flag indicates to deploy even when no config for the entry (useful for new synths)
	const deployContract = async ({ name, source = name, args, deps, force = false }) => {
		const deployedContract = await deployer.deploy({ name, source, args, deps, force });
		if (!deployedContract) {
			return;
		}
		const { address } = deployedContract.options;

		let timestamp = new Date();
		let txn = '';
		if (config[name] && !config[name].deploy) {
			// deploy is false, so we reused a deployment, thus lets grab the details that already exist
			timestamp = deployment.targets[name].timestamp;
			txn = deployment.targets[name].txn;
		}
		// now update the deployed contract information
		deployment.targets[name] = {
			name,
			address,
			source,
			link: `https://${network !== 'mainnet' ? network + '.' : ''}etherscan.io/address/${
				deployer.deployedContracts[name].options.address
			}`,
			timestamp,
			txn,
			network,
		};
		deployment.sources[source] = {
			bytecode: compiled[source].evm.bytecode.object,
			abi: compiled[source].abi,
		};
		fs.writeFileSync(deploymentFile, stringify(deployment));

		// now update the flags to indicate it no longer needs deployment,
		// ignoring this step for local, which wants a full deployment by default
		if (network !== 'local') {
			updatedConfig[name] = { deploy: false };
			fs.writeFileSync(configFile, stringify(updatedConfig));
		}

		if (deployedContract.options.deployed) {
			// add to the list of deployed contracts for later reporting
			newContractsDeployed.push({
				name,
				address,
			});
		}

		return deployedContract;
	};

	// track an action we cannot perform because we aren't an OWNER (so we can iterate later in the owner step)
	const appendOwnerAction = appendOwnerActionGenerator({
		ownerActions,
		ownerActionsFile,
		etherscanLinkPrefix,
	});

	const runStep = async opts =>
		performTransactionalStep({
			...opts,
			account,
			gasLimit: methodCallGasLimit,
			gasPrice,
			etherscanLinkPrefix,
			ownerActions,
			ownerActionsFile,
		});

	await deployContract({
		name: 'SafeDecimalMath',
	});

	await deployContract({
		name: 'Math',
	});

	const exchangeRates = await deployContract({
		name: 'ExchangeRates',
		args: [account, oracleExrates, [toBytes32('SNX')], [currentSynthetixPrice]],
	});

	// Set exchangeRates.stalePeriod to 1 sec if mainnet
	if (exchangeRates && config['ExchangeRates'].deploy && network === 'mainnet') {
		const rateStalePeriod = 1;
		await runStep({
			contract: 'ExchangeRates',
			target: exchangeRates,
			read: 'rateStalePeriod',
			expected: input => Number(input.toString()) === rateStalePeriod,
			write: 'setRateStalePeriod',
			writeArg: rateStalePeriod,
		});
	}

	const exchangeRatesAddress = exchangeRates ? exchangeRates.options.address : '';

	const rewardEscrow = await deployContract({
		name: 'RewardEscrow',
		args: [account, ZERO_ADDRESS, ZERO_ADDRESS],
	});

	const synthetixEscrow = await deployContract({
		name: 'SynthetixEscrow',
		args: [account, ZERO_ADDRESS],
	});

	const synthetixState = await deployContract({
		name: 'SynthetixState',
		args: [account, account],
	});

	const proxyFeePool = await deployContract({
		name: 'ProxyFeePool',
		source: 'Proxy',
		args: [account],
	});

	const feePoolDelegateApprovals = await deployContract({
		name: 'DelegateApprovals',
		args: [account, ZERO_ADDRESS],
	});

	const feePoolEternalStorage = await deployContract({
		name: 'FeePoolEternalStorage',
		args: [account, ZERO_ADDRESS],
	});

	const feePool = await deployContract({
		name: 'FeePool',
		deps: ['ProxyFeePool'],
		args: [
			proxyFeePool ? proxyFeePool.options.address : '',
			account,
			ZERO_ADDRESS, // Synthetix
			ZERO_ADDRESS, // FeePoolState
			feePoolEternalStorage ? feePoolEternalStorage.options.address : '',
			synthetixState ? synthetixState.options.address : '',
			rewardEscrow ? rewardEscrow.options.address : '',
			ZERO_ADDRESS,
			currentExchangeFee, // exchange fee
		],
	});

	const feePoolAddress = feePool ? feePool.options.address : '';

	if (proxyFeePool && feePool) {
		await runStep({
			contract: 'ProxyFeePool',
			target: proxyFeePool,
			read: 'target',
			expected: input => input === feePoolAddress,
			write: 'setTarget',
			writeArg: feePoolAddress,
		});
	}

	if (feePoolEternalStorage && feePool) {
		await runStep({
			contract: 'FeePoolEternalStorage',
			target: feePoolEternalStorage,
			read: 'associatedContract',
			expected: input => input === feePoolAddress,
			write: 'setAssociatedContract',
			writeArg: feePoolAddress,
		});
	}

	if (feePoolDelegateApprovals && feePool) {
		const delegateApprovalsAddress = feePoolDelegateApprovals.options.address;
		await runStep({
			contract: 'FeePool',
			target: feePool,
			read: 'delegates',
			expected: input => input === delegateApprovalsAddress,
			write: 'setDelegateApprovals',
			writeArg: delegateApprovalsAddress,
		});

		await runStep({
			contract: 'DelegateApprovals',
			target: feePoolDelegateApprovals,
			read: 'associatedContract',
			expected: input => input === feePoolAddress,
			write: 'setAssociatedContract',
			writeArg: feePoolAddress,
		});
	}

	const feePoolState = await deployContract({
		name: 'FeePoolState',
		deps: ['FeePool'],
		args: [account, feePoolAddress],
	});

	if (feePool && feePoolState) {
		const feePoolStateAddress = feePoolState.options.address;
		await runStep({
			contract: 'FeePool',
			target: feePool,
			read: 'feePoolState',
			expected: input => input === feePoolStateAddress,
			write: 'setFeePoolState',
			writeArg: feePoolStateAddress,
		});

		// Rewire feePoolState if there is a feePool upgrade
		await runStep({
			contract: 'FeePoolState',
			target: feePoolState,
			read: 'feePool',
			expected: input => input === feePoolAddress,
			write: 'setFeePool',
			writeArg: feePoolAddress,
		});
	}

	const rewardsDistribution = await deployContract({
		name: 'RewardsDistribution',
		deps: ['RewardEscrow', 'ProxyFeePool'],
		args: [
			account, // owner
			ZERO_ADDRESS, // authority (synthetix)
			ZERO_ADDRESS, // Synthetix Proxy
			rewardEscrow ? rewardEscrow.options.address : '',
			proxyFeePool ? proxyFeePool.options.address : '',
		],
	});

	if (rewardsDistribution && feePool) {
		const rewardsDistributionAddress = rewardsDistribution.options.address;
		await runStep({
			contract: 'FeePool',
			target: feePool,
			read: 'rewardsAuthority',
			expected: input => input === rewardsDistributionAddress,
			write: 'setRewardsAuthority',
			writeArg: rewardsDistributionAddress,
		});
	}

	// constructor(address _owner, uint _lastMintEvent, uint _currentWeek)
	const supplySchedule = await deployContract({
		name: 'SupplySchedule',
		args: [account, currentLastMintEvent, currentWeekOfInflation],
	});

	const proxySynthetix = await deployContract({
		name: 'ProxySynthetix',
		source: 'Proxy',
		args: [account],
	});

	const tokenStateSynthetix = await deployContract({
		name: 'TokenStateSynthetix',
		source: 'TokenState',
		args: [account, account],
	});

	const synthetix = await deployContract({
		name: 'Synthetix',
		deps: [
			'ProxySynthetix',
			'TokenStateSynthetix',
			'SynthetixState',
			'ExchangeRates',
			'FeePool',
			'SupplySchedule',
			'RewardEscrow',
			'SynthetixEscrow',
			'RewardsDistribution',
		],
		args: [
			proxySynthetix ? proxySynthetix.options.address : '',
			tokenStateSynthetix ? tokenStateSynthetix.options.address : '',
			synthetixState ? synthetixState.options.address : '',
			account,
			exchangeRates ? exchangeRates.options.address : '',
			feePool ? feePool.options.address : '',
			supplySchedule ? supplySchedule.options.address : '',
			rewardEscrow ? rewardEscrow.options.address : '',
			synthetixEscrow ? synthetixEscrow.options.address : '',
			rewardsDistribution ? rewardsDistribution.options.address : '',
			currentSynthetixSupply,
		],
	});

	const synthetixAddress = synthetix ? synthetix.options.address : '';

	if (proxySynthetix && synthetix) {
		await runStep({
			contract: 'ProxySynthetix',
			target: proxySynthetix,
			read: 'target',
			expected: input => input === synthetixAddress,
			write: 'setTarget',
			writeArg: synthetixAddress,
		});
	}

	if (synthetix && feePool) {
		await runStep({
			contract: 'Synthetix',
			target: synthetix,
			read: 'feePool',
			expected: input => input === feePoolAddress,
			write: 'setFeePool',
			writeArg: feePoolAddress,
		});

		await runStep({
			contract: 'FeePool',
			target: feePool,
			read: 'synthetix',
			expected: input => input === synthetixAddress,
			write: 'setSynthetix',
			writeArg: synthetixAddress,
		});
	}

	if (synthetix && exchangeRates) {
		await runStep({
			contract: 'Synthetix',
			target: synthetix,
			read: 'exchangeRates',
			expected: input => input === exchangeRatesAddress,
			write: 'setExchangeRates',
			writeArg: exchangeRatesAddress,
		});
	}

	// setup gasLimitOracle on Synthetix
	await runStep({
		contract: 'Synthetix',
		target: synthetix,
		read: 'gasLimitOracle',
		expected: input => input === oracleGasLimit,
		write: 'setGasLimitOracle',
		writeArg: oracleGasLimit,
	});

	// setup exchange gasPriceLimit on Synthetix for local only
	if (network === 'local') {
		const gasPriceLimit = w3utils.toWei('35', 'gwei');
		await runStep({
			contract: 'Synthetix',
			target: synthetix,
			account: oracleGasLimit,
			read: 'gasPriceLimit',
			expected: input => input === gasPriceLimit,
			write: 'setGasPriceLimit',
			writeArg: gasPriceLimit,
		});
	}

	// only reset token state if redeploying
	if (tokenStateSynthetix && config['TokenStateSynthetix'].deploy) {
		const initialIssuance = w3utils.toWei('100000000');
		await runStep({
			contract: 'TokenStateSynthetix',
			target: tokenStateSynthetix,
			read: 'balanceOf',
			readArg: account,
			expected: input => input === initialIssuance,
			write: 'setBalanceOf',
			writeArg: [account, initialIssuance],
		});
	}

	if (tokenStateSynthetix && synthetix) {
		await runStep({
			contract: 'TokenStateSynthetix',
			target: tokenStateSynthetix,
			read: 'associatedContract',
			expected: input => input === synthetixAddress,
			write: 'setAssociatedContract',
			writeArg: synthetixAddress,
		});
	}

	if (synthetixState && synthetix) {
		await runStep({
			contract: 'SynthetixState',
			target: synthetixState,
			read: 'associatedContract',
			expected: input => input === synthetixAddress,
			write: 'setAssociatedContract',
			writeArg: synthetixAddress,
		});
	}

	if (synthetixEscrow) {
		await deployContract({
			name: 'EscrowChecker',
			deps: ['SynthetixEscrow'],
			args: [synthetixEscrow.options.address],
		});
	}

	if (rewardEscrow && synthetix) {
		await runStep({
			contract: 'RewardEscrow',
			target: rewardEscrow,
			read: 'synthetix',
			expected: input => input === synthetixAddress,
			write: 'setSynthetix',
			writeArg: synthetixAddress,
		});
	}

	if (rewardEscrow && feePool) {
		await runStep({
			contract: 'RewardEscrow',
			target: rewardEscrow,
			read: 'feePool',
			expected: input => input === feePoolAddress,
			write: 'setFeePool',
			writeArg: feePoolAddress,
		});
	}

	// Skip setting unless redeploying either of these,
	if (config['Synthetix'].deploy || config['SynthetixEscrow'].deploy) {
		// Note: currently on mainnet SynthetixEscrow.methods.synthetix() does NOT exist
		// it is "havven" and the ABI we have here is not sufficient
		if (network === 'mainnet') {
			appendOwnerAction({
				key: `SynthetixEscrow.setHavven(Synthetix)`,
				target: synthetixEscrow.options.address,
				action: `setHavven(${synthetixAddress})`,
			});
		} else {
			await runStep({
				contract: 'SynthetixEscrow',
				target: synthetixEscrow,
				read: 'synthetix',
				expected: input => input === synthetixAddress,
				write: 'setSynthetix',
				writeArg: synthetixAddress,
			});
		}
	}

	// Read Synthetix Proxy address
	const synthetixProxyAddress = await synthetix.methods.proxy().call();

	if (supplySchedule && synthetix) {
		await runStep({
			contract: 'SupplySchedule',
			target: supplySchedule,
			read: 'synthetixProxy',
			expected: input => input === synthetixProxyAddress,
			write: 'setSynthetixProxy',
			writeArg: synthetixProxyAddress,
		});
	}

	// Setup Synthetix and deploy proxyERC20 for use in Synths
	const proxyERC20Synthetix = await deployContract({
		name: 'ProxyERC20',
		deps: ['Synthetix'],
		args: [account],
	});
	const proxyERC20SynthetixAddress = proxyERC20Synthetix ? proxyERC20Synthetix.options.address : '';

	if (synthetix && proxyERC20Synthetix) {
		await runStep({
			contract: 'ProxyERC20',
			target: proxyERC20Synthetix,
			read: 'target',
			expected: input => input === synthetixAddress,
			write: 'setTarget',
			writeArg: synthetixAddress,
		});

		await runStep({
			contract: 'Synthetix',
			target: synthetix,
			read: 'integrationProxy',
			expected: input => input === proxyERC20SynthetixAddress,
			write: 'setIntegrationProxy',
			writeArg: proxyERC20SynthetixAddress,
		});
	}

	if (synthetix && rewardsDistribution) {
		await runStep({
			contract: 'RewardsDistribution',
			target: rewardsDistribution,
			read: 'authority',
			expected: input => input === synthetixAddress,
			write: 'setAuthority',
			writeArg: synthetixAddress,
		});

		await runStep({
			contract: 'RewardsDistribution',
			target: rewardsDistribution,
			read: 'synthetixProxy',
			expected: input => input === proxyERC20SynthetixAddress,
			write: 'setSynthetixProxy',
			writeArg: proxyERC20SynthetixAddress,
		});
	}

	// ----------------
	// Synths
	// ----------------
	let proxysETHAddress;
	for (const { name: currencyKey, inverted, subclass, aggregator } of synths) {
		const tokenStateForSynth = await deployContract({
			name: `TokenState${currencyKey}`,
			source: 'TokenState',
			args: [account, ZERO_ADDRESS],
			force: addNewSynths,
		});

		// sUSD proxy is used by Kucoin and Bittrex thus requires proxy / integration proxy to be set
		const synthProxyIsLegacy = currencyKey === 'sUSD' && network !== 'local';

		const proxyForSynth = await deployContract({
			name: `Proxy${currencyKey}`,
			source: synthProxyIsLegacy ? 'Proxy' : 'ProxyERC20',
			args: [account],
			force: addNewSynths,
		});

		if (currencyKey === 'sETH') {
			proxysETHAddress = proxyForSynth.options.address;
		}

		let proxyERC20ForSynth;

		if (synthProxyIsLegacy) {
			// additionally deploy an ERC20 proxy for the synth if it's legacy (sUSD and not on local)
			proxyERC20ForSynth = await deployContract({
				name: `ProxyERC20${currencyKey}`,
				source: `ProxyERC20`,
				args: [account],
				force: addNewSynths,
			});
		}

		const currencyKeyInBytes = toBytes32(currencyKey);

		const synthConfig = config[`Synth${currencyKey}`] || {};

		// track the original supply if we're deploying a new synth contract for an existing synth
		let originalTotalSupply = 0;
		if (synthConfig.deploy) {
			try {
				const oldSynth = getExistingContract({ contract: `Synth${currencyKey}` });
				originalTotalSupply = await oldSynth.methods.totalSupply().call();
			} catch (err) {
				if (network !== 'local') {
					// only throw if not local - allows local environments to handle both new
					// and updating configurations
					throw err;
				}
			}
		}

		// PurgeableSynth needs additionalConstructorArgs to be ordered
		const additionalConstructorArgsMap = {
			Synth: [originalTotalSupply],
			PurgeableSynth: [exchangeRatesAddress, originalTotalSupply],
			// future subclasses...
		};

		console.log(yellow(`Original TotalSupply on Synth${currencyKey} is ${originalTotalSupply}`));

		// user confirm totalSupply is correct for oldSynth before deploy new Synth
		if (synthConfig.deploy && !yes) {
			try {
				await confirmAction(
					yellow(
						`⚠⚠⚠ WARNING: Please confirm - ${network}:\n` +
							`Synth${currencyKey} totalSupply is ${originalTotalSupply} \n`
					) +
						gray('-'.repeat(50)) +
						'\nDo you want to continue? (y/n) '
				);
			} catch (err) {
				console.log(gray('Operation cancelled'));
				return;
			}
		}

		const sourceContract = subclass || 'Synth';
		const synth = await deployContract({
			name: `Synth${currencyKey}`,
			source: sourceContract,
			deps: [`TokenState${currencyKey}`, `Proxy${currencyKey}`, 'Synthetix', 'FeePool'],
			args: [
				proxyForSynth ? proxyForSynth.options.address : '',
				tokenStateForSynth ? tokenStateForSynth.options.address : '',
				synthetixProxyAddress,
				proxyFeePool ? proxyFeePool.options.address : '',
				`Synth ${currencyKey}`,
				currencyKey,
				account,
				currencyKeyInBytes,
			].concat(additionalConstructorArgsMap[sourceContract] || []),
			force: addNewSynths,
		});

		const synthAddress = synth ? synth.options.address : '';

		if (tokenStateForSynth && synth) {
			await runStep({
				contract: `TokenState${currencyKey}`,
				target: tokenStateForSynth,
				read: 'associatedContract',
				expected: input => input === synthAddress,
				write: 'setAssociatedContract',
				writeArg: synthAddress,
			});
		}

		// Setup proxy for synth
		if (proxyForSynth && synth) {
			await runStep({
				contract: `Proxy${currencyKey}`,
				target: proxyForSynth,
				read: 'target',
				expected: input => input === synthAddress,
				write: 'setTarget',
				writeArg: synthAddress,
			});

			// ensure proxy on synth set
			await runStep({
				contract: `Synth${currencyKey}`,
				target: synth,
				read: 'proxy',
				expected: input => input === proxyForSynth.options.address,
				write: 'setProxy',
				writeArg: proxyForSynth.options.address,
			});
		}

		// Setup integration proxy (ProxyERC20) for Synth (Remove when sUSD Proxy cuts over)
		if (proxyERC20ForSynth && synth) {
			await runStep({
				contract: `Synth${currencyKey}`,
				target: synth,
				read: 'integrationProxy',
				expected: input => input === proxyERC20ForSynth.options.address,
				write: 'setIntegrationProxy',
				writeArg: proxyERC20ForSynth.options.address,
			});

			await runStep({
				contract: `ProxyERC20${currencyKey}`,
				target: proxyERC20ForSynth,
				read: 'target',
				expected: input => input === synthAddress,
				write: 'setTarget',
				writeArg: synthAddress,
			});
		}

		// Now setup connection to the Synth with Synthetix
		if (synth && synthetix) {
			await runStep({
				contract: 'Synthetix',
				target: synthetix,
				read: 'synths',
				readArg: currencyKeyInBytes,
				expected: input => input === synthAddress,
				write: 'addSynth',
				writeArg: synthAddress,
			});

			await runStep({
				contract: `Synth${currencyKey}`,
				target: synth,
				read: 'synthetixProxy',
				expected: input => input === synthetixProxyAddress,
				write: 'setSynthetixProxy',
				writeArg: synthetixProxyAddress,
			});
		}

		if (proxyFeePool && synth) {
			await runStep({
				contract: `Synth${currencyKey}`,
				target: synth,
				read: 'feePoolProxy',
				expected: input => input === proxyFeePool.options.address,
				write: 'setFeePoolProxy',
				writeArg: proxyFeePool.options.address,
			});
		}

		// now setup price aggregator if any for the synth
		if (aggregator && w3utils.isAddress(aggregator) && exchangeRates) {
			await runStep({
				contract: `ExchangeRates`,
				target: exchangeRates,
				read: 'aggregators',
				readArg: currencyKeyInBytes,
				expected: input => input === aggregator,
				write: 'addAggregator',
				writeArg: [toBytes32(currencyKey), aggregator],
			});
		}

		// ensure correct exchange rates is set on the synth (if say, ExchangeRates has changed)
		// and the synth hasn't
		if (subclass === 'PurgeableSynth' && synth && exchangeRates) {
			await runStep({
				contract: `Synth${currencyKey}`,
				target: synth,
				read: 'exchangeRates',
				expected: input => input === exchangeRatesAddress,
				write: 'setExchangeRates',
				writeArg: exchangeRatesAddress,
			});
		}

		// now configure inverse synths in exchange rates
		if (inverted) {
			const { entryPoint, upperLimit, lowerLimit } = inverted;

			// helper function
			const setInversePricing = ({ freeze, freezeAtUpperLimit }) =>
				runStep({
					contract: 'ExchangeRates',
					target: exchangeRates,
					write: 'setInversePricing',
					writeArg: [
						toBytes32(currencyKey),
						w3utils.toWei(entryPoint.toString()),
						w3utils.toWei(upperLimit.toString()),
						w3utils.toWei(lowerLimit.toString()),
						freeze,
						freezeAtUpperLimit,
					],
				});

			// when the oldExrates exists - meaning there is a valid ExchangeRates in the existing deployment.json
			// for this environment (true for all environments except the initial deploy in 'local' during those tests)
			if (oldExrates) {
				// get inverse synth's params from the old exrates, if any exist
				const {
					entryPoint: oldEntryPoint,
					upperLimit: oldUpperLimit,
					lowerLimit: oldLowerLimit,
					frozen: currentRateIsFrozen,
				} = await oldExrates.methods.inversePricing(toBytes32(currencyKey)).call();

				// and the last rate if any exists
				const currentRateForCurrency = await oldExrates.methods
					.rateForCurrency(toBytes32(currencyKey))
					.call();

				// and total supply, if any
				const totalSynthSupply = await synth.methods.totalSupply().call();

				// When there's an inverted synth with matching parameters
				if (
					entryPoint === +w3utils.fromWei(oldEntryPoint) &&
					upperLimit === +w3utils.fromWei(oldUpperLimit) &&
					lowerLimit === +w3utils.fromWei(oldLowerLimit)
				) {
					const freezeAtUpperLimit = +w3utils.fromWei(currentRateForCurrency) === upperLimit;
					console.log(
						gray(
							`Detected an existing inverted synth for ${currencyKey} with identical parameters. ` +
								`Persisting its frozen status (${currentRateIsFrozen}) and if frozen, then freeze rate at upper (${freezeAtUpperLimit}) or lower (${!freezeAtUpperLimit}).`
						)
					);

					// then ensure it gets set to the same frozen status and frozen rate
					// as the old exchange rates
					await setInversePricing({
						freeze: currentRateIsFrozen,
						freezeAtUpperLimit,
					});
				} else if (Number(currentRateForCurrency) === 0) {
					console.log(gray(`Detected a new inverted synth for ${currencyKey}. Proceeding to add.`));
					// Then a new inverted synth is being added (as there's no previous rate for it)
					await setInversePricing({ freeze: false, freezeAtUpperLimit: false });
				} else if (Number(totalSynthSupply) === 0) {
					console.log(
						gray(
							`Inverted synth at ${currencyKey} has 0 total supply and its inverted parameters have changed. ` +
								`Proceeding to reconfigure its parameters as instructed, unfreezing it if currently frozen.`
						)
					);
					// Then a new inverted synth is being added (as there's no existing supply)
					await setInversePricing({ freeze: false, freezeAtUpperLimit: false });
				} else {
					// Then an existing synth's inverted parameters have changed.
					// For safety sake, let's inform the user and skip this step
					console.log(
						redBright(
							`⚠⚠⚠ WARNING: The parameters for the inverted synth ${currencyKey} ` +
								`have changed and it has non-zero totalSupply. This use-case is not supported by the deploy script. ` +
								`This should be done as a purge() and setInversePricing() separately`
						)
					);
				}
			} else {
				// When no exrates, then totally fresh deploy (local deployment)
				await setInversePricing({ freeze: false, freezeAtUpperLimit: false });
			}
		}
	}

	// ----------------
	// Depot setup
	// ----------------
	const sUSDAddress = deployer.deployedContracts['SynthsUSD']
		? deployer.deployedContracts['SynthsUSD'].options.address
		: '';

	const depot = await deployContract({
		name: 'Depot',
		deps: ['ProxySynthetix', 'SynthsUSD', 'FeePool'],
		args: [
			account,
			account,
			synthetix ? synthetixAddress : '',
			sUSDAddress,
			feePool ? feePool.options.address : '',
			oracleDepot,
			w3utils.toWei('500'),
			w3utils.toWei('.10'),
		],
	});

<<<<<<< HEAD
	if (synthetix && depot) {
		await runStep({
			contract: 'Depot',
			target: depot,
			read: 'snxProxy',
			expected: input => input === proxyERC20SynthetixAddress,
			write: 'setSynthetix',
			writeArg: proxyERC20SynthetixAddress,
		});
	}
=======
	// TODO - no longer selling SNX in depot, will revisit when deploying new Depot

	// if (synthetix && depot) {
	// 	if (network !== 'local') {
	// 		await runStep({
	// 			contract: 'Depot',
	// 			target: depot,
	// 			read: 'synthetix',
	// 			expected: input => input === synthetixAddress,
	// 			write: 'setSynthetix',
	// 			writeArg: synthetixAddress,
	// 		});
	// 	} else {
	// 		await runStep({
	// 			contract: 'Depot',
	// 			target: depot,
	// 			read: 'snxProxy',
	// 			expected: input => input === proxyERC20SynthetixAddress,
	// 			write: 'setSynthetix',
	// 			writeArg: proxyERC20SynthetixAddress,
	// 		});
	// 	}
	// }
>>>>>>> 8cb31959

	// ensure Depot has sUSD synth address setup correctly
	await runStep({
		contract: 'Depot',
		target: depot,
		read: 'synth',
		expected: input => input === sUSDAddress,
		write: 'setSynth',
		writeArg: sUSDAddress,
	});

	// ----------------
	// ArbRewarder setup
	// ----------------

	// ArbRewarder contract for sETH uniswap
	const arbRewarder = await deployContract({
		name: 'ArbRewarder',
		deps: ['Synthetix', 'ExchangeRates'],
		args: [account],
	});

	if (arbRewarder) {
		// ensure exchangeRates on arbRewarder set
		await runStep({
			contract: 'ArbRewarder',
			target: arbRewarder,
			read: 'exchangeRates',
			expected: input => input === exchangeRates.options.address,
			write: 'setExchangeRates',
			writeArg: exchangeRates.options.address,
		});

		// Ensure synthetix ProxyERC20 on arbRewarder set
		await runStep({
			contract: 'ArbRewarder',
			target: arbRewarder,
			read: 'synthetixProxy',
			expected: input => input === proxyERC20SynthetixAddress,
			write: 'setSynthetix',
			writeArg: proxyERC20SynthetixAddress,
		});

		// Ensure sETH uniswap exchange address on arbRewarder set
		const requiredUniswapExchange = '0xe9Cf7887b93150D4F2Da7dFc6D502B216438F244';
		const requiredSynthAddress = proxysETHAddress;
		await runStep({
			contract: 'ArbRewarder',
			target: arbRewarder,
			read: 'uniswapAddress',
			expected: input => input === requiredUniswapExchange,
			write: 'setUniswapExchange',
			writeArg: requiredUniswapExchange,
		});

		// Ensure sETH proxy address on arbRewarder set
		await runStep({
			contract: 'ArbRewarder',
			target: arbRewarder,
			read: 'synth',
			expected: input => input === requiredSynthAddress,
			write: 'setSynthAddress',
			writeArg: requiredSynthAddress,
		});
	}

	// ----------------
	// DappMaintenance setup
	// ----------------
	await deployContract({
		name: 'DappMaintenance',
		args: [account],
	});

	console.log(green(`\nSuccessfully deployed ${newContractsDeployed.length} contracts!\n`));

	const tableData = newContractsDeployed.map(({ name, address }) => [name, address]);
	console.log();
	if (tableData.length) {
		console.log(gray(`All contracts deployed on "${network}" network:`));
		console.log(table(tableData));
	} else {
		console.log(gray('Note: No new contracts deployed.'));
	}
};

module.exports = {
	deploy,
	DEFAULTS,
	cmd: program =>
		program
			.command('deploy')
			.description('Deploy compiled solidity files')
			.option(
				'-a, --add-new-synths',
				`Whether or not any new synths in the ${SYNTHS_FILENAME} file should be deployed if there is no entry in the config file`
			)
			.option(
				'-b, --build-path [value]',
				'Path to a folder hosting compiled files from the "build" step in this script',
				DEFAULTS.buildPath
			)
			.option(
				'-c, --contract-deployment-gas-limit <value>',
				'Contract deployment gas limit',
				parseInt,
				DEFAULTS.contractDeploymentGasLimit
			)
			.option(
				'-d, --deployment-path <value>',
				`Path to a folder that has your input configuration file ${CONFIG_FILENAME}, the synth list ${SYNTHS_FILENAME} and where your ${DEPLOYMENT_FILENAME} files will go`
			)
			.option(
				'-f, --fee-auth <value>',
				'The address of the fee authority for this network (default is to use existing)'
			)
			.option('-g, --gas-price <value>', 'Gas price in GWEI', DEFAULTS.gasPrice)
			.option(
				'-l, --oracle-gas-limit <value>',
				'The address of the gas limit oracle for this network (default is use existing)'
			)
			.option(
				'-m, --method-call-gas-limit <value>',
				'Method call gas limit',
				parseInt,
				DEFAULTS.methodCallGasLimit
			)
			.option(
				'-n, --network <value>',
				'The network to run off.',
				x => x.toLowerCase(),
				DEFAULTS.network
			)
			.option(
				'-o, --oracle-exrates <value>',
				'The address of the oracle for this network (default is use existing)'
			)
			.option(
				'-p, --oracle-depot <value>',
				'The address of the depot oracle for this network (default is use existing)'
			)
			.option(
				'-v, --private-key [value]',
				'The private key to deploy with (only works in local mode, otherwise set in .env).'
			)
			.option('-y, --yes', 'Dont prompt, just reply yes.')
			.action(deploy),
};<|MERGE_RESOLUTION|>--- conflicted
+++ resolved
@@ -1156,18 +1156,6 @@
 		],
 	});
 
-<<<<<<< HEAD
-	if (synthetix && depot) {
-		await runStep({
-			contract: 'Depot',
-			target: depot,
-			read: 'snxProxy',
-			expected: input => input === proxyERC20SynthetixAddress,
-			write: 'setSynthetix',
-			writeArg: proxyERC20SynthetixAddress,
-		});
-	}
-=======
 	// TODO - no longer selling SNX in depot, will revisit when deploying new Depot
 
 	// if (synthetix && depot) {
@@ -1191,7 +1179,6 @@
 	// 		});
 	// 	}
 	// }
->>>>>>> 8cb31959
 
 	// ensure Depot has sUSD synth address setup correctly
 	await runStep({
