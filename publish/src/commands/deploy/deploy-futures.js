--- conflicted
+++ resolved
@@ -51,45 +51,11 @@
 		deps: ['AddressResolver'],
 	});
 
-<<<<<<< HEAD
-	// NOTE: Disabled until we figure out an issue with the bytecode of this contract being unsafe.
-	//
-	const futuresMarketSettings = await deployer.deployContract({
-=======
 	await deployer.deployContract({
->>>>>>> 04805b94
 		name: 'FuturesMarketSettings',
 		args: [account, addressOf(ReadProxyAddressResolver)],
 	});
 
-<<<<<<< HEAD
-	// FuturesMarketSettings will be deployed manually using Remix.
-	// The args for deployment are logged below.
-	// console.log([account, addressOf(ReadProxyAddressResolver)])
-
-	// Import the FuturesMarketSettings contract into the AddressResolver.
-	// if(0) {
-	// 	const importArgs = [
-	// 		[toBytes32('FuturesMarketSettings')],
-	// 		// [deployer.deployment.targets['FuturesMarketSettings'].address],
-	// 		['0x'+'1'.repeat(40)]
-	// 	];
-	// 	await runStep({
-	// 		gasLimit: 6e6, // higher gas required for mainnet
-	// 		contract: `AddressResolver`,
-	// 		target: AddressResolver,
-	// 		read: 'areAddressesImported',
-	// 		readArg: importArgs,
-	// 		expected: input => input,
-	// 		write: 'importAddresses',
-	// 		writeArg: importArgs,
-	// 	});
-	// } else {
-
-	// }
-
-=======
->>>>>>> 04805b94
 	const futuresAssets = await getDeployParameter('FUTURES_ASSETS');
 	const deployedFuturesMarkets = [];
 
