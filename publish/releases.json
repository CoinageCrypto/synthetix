--- conflicted
+++ resolved
@@ -288,30 +288,26 @@
 		"sips": [121]
 	},
 	{
-<<<<<<< HEAD
+		"name": "Mirfak",
+		"ovm": true,
+		"sources": [
+			"Synthetix",
+			"Issuer",
+			"FeePool",
+			"DebtCache",
+			"SynthsUSD",
+			"SynthsETH"
+		],
+		"sips": [142]
+	},
+	{
 		"name": "Dubhe",
-=======
-		"name": "Mirfak",
->>>>>>> bdc84277
 		"released": false,
 		"version": {
 			"major": 2,
 			"minor": 47
 		},
-<<<<<<< HEAD
 		"sources": ["Exchanger", "ExchangeRates", "Synthetix", "SystemSettings"],
 		"sips": [120]
-=======
-		"ovm": true,
-		"sources": [
-			"Synthetix",
-			"Issuer",
-			"FeePool",
-			"DebtCache",
-			"SynthsUSD",
-			"SynthsETH"
-		],
-		"sips": [142]
->>>>>>> bdc84277
 	}
 ]