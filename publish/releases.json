--- conflicted
+++ resolved
@@ -277,32 +277,24 @@
 		"sips": [138, 139, 140]
 	},
 	{
-<<<<<<< HEAD
-		"name": "TODO",
+		"name": "Dubhe (Optimism)",
+		"released": false,
+		"version": {
+			"major": 2,
+			"minor": 47
+		},
+		"ovm": true,
+		"sources": [],
+		"sips": [121]
+	},
+	{
+		"name": "Dubhe",
+		"released": false,
 		"version": {
 			"major": 2,
 			"minor": 47
 		},
 		"sources": ["Exchanger", "ExchangeRates", "Synthetix", "SystemSettings"],
 		"sips": [120]
-	},
-	{
-		"name": "TODO (Optimism)",
-=======
-		"name": "Dubhe (Optimism)",
-		"released": false,
->>>>>>> e50ba70f
-		"version": {
-			"major": 2,
-			"minor": 47
-		},
-		"ovm": true,
-<<<<<<< HEAD
-		"sources": ["Exchanger", "ExchangeRates", "Synthetix", "SystemSettings"],
-		"sips": [120]
-=======
-		"sources": [],
-		"sips": [121]
->>>>>>> e50ba70f
 	}
 ]