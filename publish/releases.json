--- conflicted
+++ resolved
@@ -305,55 +305,36 @@
 		"sips": [142, 145, 170]
 	},
 	{
-<<<<<<< HEAD
+		"name": "Mirfak (Optimism)",
+		"ovm": true,
+		"released": false,
+		"version": {
+			"major": 2,
+			"minor": 48
+		},
+		"sources": [],
+		"sips": []
+	},
+	{
 		"name": "Wezen",
-=======
-		"name": "Mirfak (Optimism)",
-		"ovm": true,
->>>>>>> d79c7a6f
-		"released": false,
-		"version": {
-			"major": 2,
-			"minor": 48
-		},
-<<<<<<< HEAD
+		"released": false,
+		"version": {
+			"major": 2,
+			"minor": 49
+		},
 		"sources": ["SystemSettings", "OwnerRelayOnEthereum"],
 		"sips": [167]
 	},
 	{
 		"name": "Wezen (Optimism)",
-		"released": false,
-		"version": {
-			"major": 2,
-			"minor": 48
-		},
-		"ovm": true,
+		"ovm": true,
+		"released": false,
+		"version": {
+			"major": 2,
+			"minor": 49
+		},
 		"sources": ["OwnerRelayOnOptimism"],
 		"sips": [167]
-=======
-		"sources": [],
-		"sips": []
-	},
-	{
-		"name": "Wezen",
-		"released": false,
-		"version": {
-			"major": 2,
-			"minor": 49
-		},
-		"sources": [],
-		"sips": []
-	},
-	{
-		"name": "Wezen (Optimism)",
-		"ovm": true,
-		"released": false,
-		"version": {
-			"major": 2,
-			"minor": 49
-		},
-		"sources": [],
-		"sips": []
 	},
 	{
 		"name": "Sargas",
@@ -459,6 +440,5 @@
 		},
 		"sources": [],
 		"sips": []
->>>>>>> d79c7a6f
 	}
 ]