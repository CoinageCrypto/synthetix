--- conflicted
+++ resolved
@@ -1,193 +1,3 @@
-<<<<<<< HEAD
-[
-	{
-		"name": "Pollux",
-		"version": {
-			"major": 2,
-			"minor": 27
-		},
-		"sources": [
-			"Exchanger",
-			"ExchangeRates",
-			"FeePool",
-			"FlexibleStorage",
-			"Issuer",
-			"Liquidations",
-			"Synthetix",
-			"SystemSettings",
-			"TradingRewards"
-		],
-		"sips": [63, 64, 75, 76, 78]
-	},
-	{
-		"name": "Formalhaut",
-		"version": {
-			"major": 2,
-			"minor": 28
-		},
-		"sources": [
-			"ExchangeRates",
-			"Issuer",
-			"FeePool",
-			"EtherCollateralsUSD",
-			"SynthsUSD"
-		],
-		"sips": [85, 86]
-	},
-	{
-		"name": "Deneb",
-		"version": {
-			"major": 2,
-			"minor": 30
-		},
-		"sources": ["Exchanger", "ExchangeRates", "Issuer", "SystemSettings"],
-		"sips": [83, 84, 88]
-	},
-	{
-		"name": "Mimosa",
-		"version": {
-			"major": 2,
-			"minor": 31
-		},
-		"sources": [
-			"DebtCache",
-			"Exchanger",
-			"ExchangeRates",
-			"Issuer",
-			"Synthetix"
-		],
-		"sips": [89, 91, 92]
-	},
-	{
-		"name": "Regulus",
-		"version": {
-			"major": 2,
-			"minor": 32
-		},
-		"sources": ["Exchanger", "Synthetix"],
-		"sips": [94]
-	},
-	{
-		"name": "Adhara",
-		"version": {
-			"major": 2,
-			"minor": 34
-		},
-		"sources": ["Exchanger"],
-		"sips": [98, 99]
-	},
-	{
-		"name": "Shaula",
-		"version": {
-			"major": 2,
-			"minor": 35
-		},
-		"sources": [
-			"AddressResolver",
-			"BinaryOptionMarketFactory",
-			"BinaryOptionMarketManager",
-			"CollateralErc20",
-			"CollateralEth",
-			"CollateralManager",
-			"CollateralManagerState",
-			"CollateralStateErc20",
-			"CollateralStateEth",
-			"CollateralStateShort",
-			"CollateralShort",
-			"DebtCache",
-			"ExchangeRates",
-			"Exchanger",
-			"FeePool",
-			"Issuer",
-			"Liquidations",
-			"RewardEscrowV2",
-			"SystemSettings",
-			"Synthetix",
-			"TradingRewards",
-			"Synth(s|i).+"
-		],
-		"sips": [97, 100, 103]
-	},
-	{
-		"name": "Castor",
-		"version": {
-			"major": 2,
-			"minor": 36
-		},
-		"sources": [
-			"CollateralErc20",
-			"CollateralEth",
-			"CollateralStateErc20",
-			"CollateralStateEth",
-			"CollateralStateShort",
-			"CollateralShort",
-			"FeePool",
-			"Issuer",
-			"RewardEscrowV2",
-			"Synthetix",
-			"SynthetixBridgeToOptimism",
-			"SystemSettings"
-		],
-		"sips": [60, 102, 105]
-	},
-	{
-		"name": "Gacrux",
-		"version": {
-			"major": 2,
-			"minor": 37
-		},
-		"ovm": true,
-		"sources": ["FeePool", "FeePoolState", "SynthetixState"],
-		"sips": [106]
-	},
-	{
-		"name": "Bellatrix",
-		"version": {
-			"major": 2,
-			"minor": 38
-		},
-		"sources": ["Synthetix", "SystemStatus"],
-		"sips": [109]
-	},
-	{
-		"name": "Elnath",
-		"version": {
-			"major": 2,
-			"minor": 39
-		},
-		"sources": [],
-		"sips": [110]
-	},
-	{
-		"name": "L2 Phase 1 OVM (Kovan)",
-		"version": {
-			"major": 2,
-			"minor": 40
-		},
-		"ovm": true,
-		"sources": ["Synthetix", "Exchanger", "SystemStatus"],
-		"sips": [109, 117, 118]
-	},
-	{
-		"name": "Miaplacidus",
-		"version": {
-			"major": 2,
-			"minor": 41
-		},
-		"sources": [],
-		"sips": [113]
-	},
-	{
-		"name": "",
-		"version": {
-			"major": 2,
-			"minor": 42
-		},
-		"sources": ["DelegateApprovals"],
-		"sips": [131]
-	}
-]
-=======
 {
 	"sips": [
 		{
@@ -862,5 +672,4 @@
 			"sips": []
 		}
 	]
-}
->>>>>>> 45717159
+}