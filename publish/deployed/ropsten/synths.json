--- conflicted
+++ resolved
@@ -261,11 +261,7 @@
 		"sign": "",
 		"exchange": "LSE",
 		"desc": "FTSE 100 Index",
-<<<<<<< HEAD
-		"aggregator": "0xcc3a7753ee8a5c5969b068ed35eb5110b0c611a7"
-=======
 		"aggregator": "0xcC3A7753ee8a5C5969b068ed35eb5110b0c611A7"
->>>>>>> 0c3c026e
 	},
 	{
 		"name": "sNIKKEI",
@@ -274,11 +270,7 @@
 		"sign": "",
 		"exchange": "TSE",
 		"desc": "Nikkei 225 Index",
-<<<<<<< HEAD
-		"aggregator": "0x95579a8376ffd7d66acdc1ec9992b7fedcb65854"
-=======
 		"aggregator": "0x95579a8376FFd7d66acDC1EC9992B7feDcb65854"
->>>>>>> 0c3c026e
 	},
 	{
 		"name": "iBTC",
@@ -392,15 +384,9 @@
 		"desc": "Inverse EOS",
 		"subclass": "PurgeableSynth",
 		"inverted": {
-<<<<<<< HEAD
-			"entryPoint": 2.220,
-			"upperLimit": 3.330,
-			"lowerLimit": 1.110
-=======
 			"entryPoint": 2.22,
 			"upperLimit": 3.33,
 			"lowerLimit": 1.11
->>>>>>> 0c3c026e
 		}
 	},
 	{
@@ -411,11 +397,7 @@
 		"desc": "Inverse Bitcoin Cash",
 		"subclass": "PurgeableSynth",
 		"inverted": {
-<<<<<<< HEAD
-			"entryPoint": 218.330,
-=======
 			"entryPoint": 218.33,
->>>>>>> 0c3c026e
 			"upperLimit": 327.495,
 			"lowerLimit": 109.165
 		}
@@ -428,15 +410,9 @@
 		"desc": "Inverse Ethereum Classic",
 		"subclass": "PurgeableSynth",
 		"inverted": {
-<<<<<<< HEAD
-			"entryPoint": 4.880,
-			"upperLimit": 7.320,
-			"lowerLimit": 2.440
-=======
 			"entryPoint": 4.88,
 			"upperLimit": 7.32,
 			"lowerLimit": 2.44
->>>>>>> 0c3c026e
 		}
 	},
 	{
@@ -447,15 +423,9 @@
 		"desc": "Inverse Dash",
 		"subclass": "PurgeableSynth",
 		"inverted": {
-<<<<<<< HEAD
-			"entryPoint": 64.440,
-			"upperLimit": 96.660,
-			"lowerLimit": 32.220
-=======
 			"entryPoint": 64.44,
 			"upperLimit": 96.66,
 			"lowerLimit": 32.22
->>>>>>> 0c3c026e
 		}
 	},
 	{
@@ -466,15 +436,9 @@
 		"desc": "Inverse Monero",
 		"subclass": "PurgeableSynth",
 		"inverted": {
-<<<<<<< HEAD
-			"entryPoint": 47.240,
-			"upperLimit": 70.860,
-			"lowerLimit": 23.620
-=======
 			"entryPoint": 47.24,
 			"upperLimit": 70.86,
 			"lowerLimit": 23.62
->>>>>>> 0c3c026e
 		}
 	},
 	{
