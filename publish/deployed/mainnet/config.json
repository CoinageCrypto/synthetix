{
	"AddressResolver": {
		"deploy": false
	},
	"BinaryOptionMarketFactory": {
		"deploy": false
	},
	"BinaryOptionMarketManager": {
		"deploy": false
	},
	"BinaryOptionMarketData": {
		"deploy": false
	},
	"ReadProxyAddressResolver": {
		"deploy": false
	},
	"DebtCache": {
		"deploy": true
	},
	"DelegateApprovals": {
		"deploy": false
	},
	"DelegateApprovalsEternalStorage": {
		"deploy": false
	},
	"Depot": {
		"deploy": false
	},
	"EscrowChecker": {
		"deploy": false
	},
	"EtherCollateral": {
		"deploy": false
	},
	"ExchangeRates": {
		"deploy": false
	},
	"Exchanger": {
		"deploy": false
	},
	"ExchangeState": {
		"deploy": false
	},
	"FeePool": {
		"deploy": true
	},
	"FeePoolState": {
		"deploy": false
	},
	"FeePoolEternalStorage": {
		"deploy": false
	},
	"Issuer": {
		"deploy": true
	},
	"EternalStorageLiquidations": {
		"deploy": false
	},
	"Liquidations": {
		"deploy": false
	},
	"RewardEscrow": {
		"deploy": false
	},
	"RewardsDistribution": {
		"deploy": false
	},
	"SupplySchedule": {
		"deploy": false
	},
	"Synthetix": {
		"deploy": false
	},
	"SynthetixEscrow": {
		"deploy": false
	},
	"SynthetixState": {
		"deploy": false
	},
	"SystemStatus": {
		"deploy": false
	},
	"SynthUtil": {
		"deploy": false
	},
	"StakingRewardsiBTC": {
		"deploy": false
	},
	"StakingRewardsiETH": {
		"deploy": false
	},
	"StakingRewardssEURCurve": {
		"deploy": false
	},
	"StakingRewardssTSLABalancer": {
		"deploy": false
	},
	"StakingRewardssFBBalancer": {
		"deploy": false
	},
	"StakingRewardssAAPLBalancer": {
		"deploy": false
	},
	"StakingRewardssAMZNBalancer": {
		"deploy": false
	},
	"StakingRewardssNFLXBalancer": {
		"deploy": false
	},
	"StakingRewardssGOOGBalancer": {
		"deploy": false
	},
	"StakingRewardssCOINBalancer": {
		"deploy": false
	},
	"StakingRewardssMSFTBalancer": {
		"deploy": false
	},
	"DappMaintenance": {
		"deploy": false
	},
	"SynthsUSD": {
		"deploy": true
	},
	"SynthsEUR": {
		"deploy": false
	},
	"SynthsJPY": {
		"deploy": false
	},
	"SynthsAUD": {
		"deploy": false
	},
	"SynthsGBP": {
		"deploy": false
	},
	"SynthsCHF": {
		"deploy": false
	},
	"SynthsXAU": {
		"deploy": false
	},
	"SynthsXAG": {
		"deploy": false
	},
	"SynthsBTC": {
		"deploy": false
	},
	"ProxyERC20": {
		"deploy": false
	},
	"ProxyFeePool": {
		"deploy": false
	},
	"ProxySynthetix": {
		"deploy": false
	},
	"ProxysUSD": {
		"deploy": false
	},
	"ProxysEUR": {
		"deploy": false
	},
	"ProxysJPY": {
		"deploy": false
	},
	"ProxysAUD": {
		"deploy": false
	},
	"ProxysGBP": {
		"deploy": false
	},
	"ProxysCHF": {
		"deploy": false
	},
	"ProxysXAU": {
		"deploy": false
	},
	"ProxysXAG": {
		"deploy": false
	},
	"ProxysBTC": {
		"deploy": false
	},
	"SafeDecimalMath": {
		"deploy": false
	},
	"Math": {
		"deploy": false
	},
	"TokenStateSynthetix": {
		"deploy": false
	},
	"TokenStatesUSD": {
		"deploy": false
	},
	"TokenStatesEUR": {
		"deploy": false
	},
	"TokenStatesJPY": {
		"deploy": false
	},
	"TokenStatesAUD": {
		"deploy": false
	},
	"TokenStatesGBP": {
		"deploy": false
	},
	"TokenStatesCHF": {
		"deploy": false
	},
	"TokenStatesXAU": {
		"deploy": false
	},
	"TokenStatesXAG": {
		"deploy": false
	},
	"TokenStatesBTC": {
		"deploy": false
	},
	"TokenStatesETH": {
		"deploy": false
	},
	"ProxysETH": {
		"deploy": false
	},
	"SynthsETH": {
		"deploy": true
	},
	"TokenStatesBNB": {
		"deploy": false
	},
	"ProxysBNB": {
		"deploy": false
	},
	"SynthsBNB": {
		"deploy": false
	},
	"TokenStatesTRX": {
		"deploy": false
	},
	"ProxysTRX": {
		"deploy": false
	},
	"SynthsTRX": {
		"deploy": false
	},
	"TokenStatesXTZ": {
		"deploy": false
	},
	"ProxysXTZ": {
		"deploy": false
	},
	"SynthsXTZ": {
		"deploy": false
	},
	"TokenStateiBTC": {
		"deploy": false
	},
	"ProxyiBTC": {
		"deploy": false
	},
	"SynthiBTC": {
		"deploy": false
	},
	"TokenStateiETH": {
		"deploy": false
	},
	"ProxyiETH": {
		"deploy": false
	},
	"SynthiETH": {
		"deploy": false
	},
	"TokenStateiBNB": {
		"deploy": false
	},
	"ProxyiBNB": {
		"deploy": false
	},
	"SynthiBNB": {
		"deploy": false
	},
	"TokenStateiTRX": {
		"deploy": false
	},
	"ProxyiTRX": {
		"deploy": false
	},
	"SynthiTRX": {
		"deploy": false
	},
	"TokenStateiXTZ": {
		"deploy": false
	},
	"ProxyiXTZ": {
		"deploy": false
	},
	"SynthiXTZ": {
		"deploy": false
	},
	"TokenStatesCEX": {
		"deploy": false
	},
	"ProxysCEX": {
		"deploy": false
	},
	"SynthsCEX": {
		"deploy": false
	},
	"TokenStateiCEX": {
		"deploy": false
	},
	"ProxyiCEX": {
		"deploy": false
	},
	"SynthiCEX": {
		"deploy": false
	},
	"ProxyERC20sUSD": {
		"deploy": false
	},
	"TokenStatesXRP": {
		"deploy": false
	},
	"ProxysXRP": {
		"deploy": false
	},
	"SynthsXRP": {
		"deploy": false
	},
	"TokenStatesLTC": {
		"deploy": false
	},
	"ProxysLTC": {
		"deploy": false
	},
	"SynthsLTC": {
		"deploy": false
	},
	"TokenStatesLINK": {
		"deploy": false
	},
	"ProxysLINK": {
		"deploy": false
	},
	"SynthsLINK": {
		"deploy": false
	},
	"TokenStatesDEFI": {
		"deploy": false
	},
	"ProxysDEFI": {
		"deploy": false
	},
	"SynthsDEFI": {
		"deploy": false
	},
	"TokenStateiXRP": {
		"deploy": false
	},
	"ProxyiXRP": {
		"deploy": false
	},
	"SynthiXRP": {
		"deploy": false
	},
	"TokenStateiLINK": {
		"deploy": false
	},
	"ProxyiLINK": {
		"deploy": false
	},
	"SynthiLINK": {
		"deploy": false
	},
	"TokenStateiLTC": {
		"deploy": false
	},
	"ProxyiLTC": {
		"deploy": false
	},
	"SynthiLTC": {
		"deploy": false
	},
	"TokenStateiDEFI": {
		"deploy": false
	},
	"ProxyiDEFI": {
		"deploy": false
	},
	"SynthiDEFI": {
		"deploy": false
	},
	"TokenStatesEOS": {
		"deploy": false
	},
	"ProxysEOS": {
		"deploy": false
	},
	"SynthsEOS": {
		"deploy": false
	},
	"TokenStatesETC": {
		"deploy": false
	},
	"ProxysETC": {
		"deploy": false
	},
	"SynthsETC": {
		"deploy": false
	},
	"TokenStatesDASH": {
		"deploy": false
	},
	"ProxysDASH": {
		"deploy": false
	},
	"SynthsDASH": {
		"deploy": false
	},
	"TokenStatesXMR": {
		"deploy": false
	},
	"ProxysXMR": {
		"deploy": false
	},
	"SynthsXMR": {
		"deploy": false
	},
	"TokenStatesADA": {
		"deploy": false
	},
	"ProxysADA": {
		"deploy": false
	},
	"SynthsADA": {
		"deploy": false
	},
	"TokenStatesFTSE": {
		"deploy": false
	},
	"ProxysFTSE": {
		"deploy": false
	},
	"SynthsFTSE": {
		"deploy": false
	},
	"TokenStatesNIKKEI": {
		"deploy": false
	},
	"ProxysNIKKEI": {
		"deploy": false
	},
	"SynthsNIKKEI": {
		"deploy": false
	},
	"TokenStateiEOS": {
		"deploy": false
	},
	"ProxyiEOS": {
		"deploy": false
	},
	"SynthiEOS": {
		"deploy": false
	},
	"TokenStateiETC": {
		"deploy": false
	},
	"ProxyiETC": {
		"deploy": false
	},
	"SynthiETC": {
		"deploy": false
	},
	"TokenStateiDASH": {
		"deploy": false
	},
	"ProxyiDASH": {
		"deploy": false
	},
	"SynthiDASH": {
		"deploy": false
	},
	"TokenStateiXMR": {
		"deploy": false
	},
	"ProxyiXMR": {
		"deploy": false
	},
	"SynthiXMR": {
		"deploy": false
	},
	"TokenStateiADA": {
		"deploy": false
	},
	"ProxyiADA": {
		"deploy": false
	},
	"SynthiADA": {
		"deploy": false
	},
	"FlexibleStorage": {
		"deploy": false
	},
	"SystemSettings": {
		"deploy": true
	},
	"TradingRewards": {
		"deploy": false
	},
	"EtherCollateralsUSD": {
		"deploy": false
	},
	"TokenStatesOIL": {
		"deploy": false
	},
	"ProxysOIL": {
		"deploy": false
	},
	"SynthsOIL": {
		"deploy": false
	},
	"TokenStateiOIL": {
		"deploy": false
	},
	"ProxyiOIL": {
		"deploy": false
	},
	"SynthiOIL": {
		"deploy": false
	},
	"CollateralErc20": {
		"deploy": false
	},
	"CollateralEth": {
		"deploy": false
	},
	"CollateralManager": {
		"deploy": false
	},
	"CollateralManagerState": {
		"deploy": false
	},
	"CollateralStateErc20": {
		"deploy": false
	},
	"CollateralStateEth": {
		"deploy": false
	},
	"CollateralStateShort": {
		"deploy": false
	},
	"CollateralShort": {
		"deploy": false
	},
	"RewardEscrowV2": {
		"deploy": false
	},
	"SynthetixBridgeToOptimism": {
		"deploy": false
	},
	"ShortingRewardssBTC": {
		"deploy": false
	},
	"ShortingRewardssETH": {
		"deploy": false
	},
	"TokenStatesAAVE": {
		"deploy": false
	},
	"ProxysAAVE": {
		"deploy": false
	},
	"SynthsAAVE": {
		"deploy": false
	},
	"TokenStatesUNI": {
		"deploy": false
	},
	"ProxysUNI": {
		"deploy": false
	},
	"SynthsUNI": {
		"deploy": false
	},
	"TokenStatesYFI": {
		"deploy": false
	},
	"ProxysYFI": {
		"deploy": false
	},
	"SynthsYFI": {
		"deploy": false
	},
	"TokenStatesDOT": {
		"deploy": false
	},
	"ProxysDOT": {
		"deploy": false
	},
	"SynthsDOT": {
		"deploy": false
	},
	"TokenStatesREN": {
		"deploy": false
	},
	"ProxysREN": {
		"deploy": false
	},
	"SynthsREN": {
		"deploy": false
	},
	"TokenStatesCOMP": {
		"deploy": false
	},
	"ProxysCOMP": {
		"deploy": false
	},
	"SynthsCOMP": {
		"deploy": false
	},
	"TokenStateiAAVE": {
		"deploy": false
	},
	"ProxyiAAVE": {
		"deploy": false
	},
	"SynthiAAVE": {
		"deploy": false
	},
	"TokenStateiUNI": {
		"deploy": false
	},
	"ProxyiUNI": {
		"deploy": false
	},
	"SynthiUNI": {
		"deploy": false
	},
	"TokenStateiYFI": {
		"deploy": false
	},
	"ProxyiYFI": {
		"deploy": false
	},
	"SynthiYFI": {
		"deploy": false
	},
	"TokenStateiDOT": {
		"deploy": false
	},
	"ProxyiDOT": {
		"deploy": false
	},
	"SynthiDOT": {
		"deploy": false
	},
	"TokenStateiREN": {
		"deploy": false
	},
	"ProxyiREN": {
		"deploy": false
	},
	"SynthiREN": {
		"deploy": false
	},
	"TokenStateiCOMP": {
		"deploy": false
	},
	"ProxyiCOMP": {
		"deploy": false
	},
	"SynthiCOMP": {
		"deploy": false
	},
	"TokenStatesTSLA": {
		"deploy": false
	},
	"ProxysTSLA": {
		"deploy": false
	},
	"SynthsTSLA": {
		"deploy": false
	},
	"TokenStatesKRW": {
		"deploy": false
	},
	"ProxysKRW": {
		"deploy": false
	},
	"SynthsKRW": {
		"deploy": false
	},
	"TokenStates1INCH": {
		"deploy": false
	},
	"Proxys1INCH": {
		"deploy": false
	},
	"Synths1INCH": {
		"deploy": false
	},
	"TokenStatesRUNE": {
		"deploy": false
	},
	"ProxysRUNE": {
		"deploy": false
	},
	"SynthsRUNE": {
		"deploy": false
	},
	"TokenStatesCRV": {
		"deploy": false
	},
	"ProxysCRV": {
		"deploy": false
	},
	"SynthsCRV": {
		"deploy": false
	},
	"TokenStatesAAPL": {
		"deploy": false
	},
	"ProxysAAPL": {
		"deploy": false
	},
	"SynthsAAPL": {
		"deploy": false
	},
	"TokenStatesFB": {
		"deploy": false
	},
	"ProxysFB": {
		"deploy": false
	},
	"SynthsFB": {
		"deploy": false
	},
	"TokenStatesGOOG": {
		"deploy": false
	},
	"ProxysGOOG": {
		"deploy": false
	},
	"SynthsGOOG": {
		"deploy": false
	},
	"TokenStatesNFLX": {
		"deploy": false
	},
	"ProxysNFLX": {
		"deploy": false
	},
	"SynthsNFLX": {
		"deploy": false
	},
	"TokenStatesAMZN": {
		"deploy": false
	},
	"ProxysAMZN": {
		"deploy": false
	},
	"SynthsAMZN": {
		"deploy": false
	},
	"VirtualSynthMastercopy": {
		"deploy": false
	},
	"TokenStatesCOIN": {
		"deploy": false
	},
	"ProxysCOIN": {
		"deploy": false
	},
	"SynthsCOIN": {
		"deploy": false
	},
	"TokenStatesMSFT": {
		"deploy": false
	},
	"ProxysMSFT": {
		"deploy": false
	},
	"SynthsMSFT": {
		"deploy": false
	},
<<<<<<< HEAD
	"EtherWrapper": {
		"deploy": true
	},
	"NativeEtherWrapper": {
		"deploy": true
=======
	"SynthetixBridgeEscrow": {
		"deploy": false
>>>>>>> 272cf5eb
	}
}<|MERGE_RESOLUTION|>--- conflicted
+++ resolved
@@ -785,15 +785,13 @@
 	"SynthsMSFT": {
 		"deploy": false
 	},
-<<<<<<< HEAD
 	"EtherWrapper": {
 		"deploy": true
 	},
 	"NativeEtherWrapper": {
 		"deploy": true
-=======
+	},
 	"SynthetixBridgeEscrow": {
 		"deploy": false
->>>>>>> 272cf5eb
 	}
 }