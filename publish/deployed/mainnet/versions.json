--- conflicted
+++ resolved
@@ -3468,8 +3468,6 @@
 				"keccak256": "0x0c1b57cb46f37ca9ffd36bbc5cd02433219539106c33a9937724e682f6fc3516"
 			}
 		}
-<<<<<<< HEAD
-=======
 	},
 	"v2.43.0": {
 		"tag": "v2.43.0",
@@ -3530,6 +3528,5 @@
 				"keccak256": "0x0c1b57cb46f37ca9ffd36bbc5cd02433219539106c33a9937724e682f6fc3516"
 			}
 		}
->>>>>>> 74f4d3fc
 	}
 }