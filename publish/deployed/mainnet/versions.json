{
	"v2.0-19": {
		"tag": "v2.0-19",
		"fulltag": "v2.0-19",
		"release": "",
		"network": "mainnet",
		"date": "2019-03-11T18:17:52-04:00",
		"commit": "eeb271f4fdd2e615f9dba90503f42b2cb9f9716e",
		"contracts": {
			"Depot": {
				"address": "0x172E09691DfBbC035E37c73B62095caa16Ee2388",
				"status": "replaced",
				"replaced_in": "v2.18.1"
			},
			"ExchangeRates": {
				"address": "0x73b172756BD5DDf0110Ba8D7b88816Eb639Eb21c",
				"status": "replaced",
				"replaced_in": "v2.1.11"
			},
			"FeePool": {
				"address": "0xEBdBac38835A1105851e80C7Fa1f1E6e25A86e32",
				"status": "replaced",
				"replaced_in": "v2.4.0"
			},
			"ProxyFeePool": {
				"address": "0xb440DD674e1243644791a4AdfE3A2AbB0A92d309",
				"status": "current"
			},
			"ProxysAUD": {
				"address": "0xED4699f180a14B5974c26f494483F9c327Fd381a",
				"status": "replaced",
				"replaced_in": "v2.10.5"
			},
			"ProxysBRL": {
				"address": "0x5D609C25adAafd856021F92296C66dB602A0fcE8",
				"status": "deleted"
			},
			"ProxysBTC": {
				"address": "0x9073Ee83b6CE96C444547DdCAf777b9352163581",
				"status": "replaced",
				"replaced_in": "v2.10.5"
			},
			"ProxysCAD": {
				"address": "0x0Bc209fB72390AF12bD6Fd775355ea0856864B31",
				"status": "deleted"
			},
			"ProxysCHF": {
				"address": "0x28AF5a2f0cC12F2f19dd946608c945456b52b3F6",
				"status": "replaced",
				"replaced_in": "v2.10.5"
			},
			"ProxysCNY": {
				"address": "0x60feeeD05004476518281D43185fB7F52d9722c0",
				"status": "deleted"
			},
			"ProxysEUR": {
				"address": "0x3EB064766109D150e4362222df80638BcE00e037",
				"status": "replaced",
				"replaced_in": "v2.10.5"
			},
			"ProxysGBP": {
				"address": "0x0C8A7D55ef593A2cAd34894c1523162eE2ffB9aC",
				"status": "replaced",
				"replaced_in": "v2.10.5"
			},
			"ProxysINR": {
				"address": "0x74C80bB51Da1EAc2d40074c647CbD0ab6920063f",
				"status": "deleted"
			},
			"ProxysJPY": {
				"address": "0x559E848A1b6a7AfC69Ee27F8d20280A42628b2cf",
				"status": "replaced",
				"replaced_in": "v2.10.5"
			},
			"ProxysKRW": {
				"address": "0xdCE506b196B0dF677d07e718f872CAc9Bc368A33",
				"status": "deleted"
			},
			"ProxysNZD": {
				"address": "0x26C0cb14470803120321b70aE85405ac298e5A42",
				"status": "deleted"
			},
			"ProxysPLN": {
				"address": "0xD9553f0fDa012224141AeCc1ECa0e29868fF7FE8",
				"status": "deleted"
			},
			"ProxysRUB": {
				"address": "0xDcB5821fcFDAB5553307b8f99591fC9DaA3C4be3",
				"status": "deleted"
			},
			"ProxysSGD": {
				"address": "0x632dB1c25C03dCAc8d23Ff2c9A4cEa34cbEffa1B",
				"status": "deleted"
			},
			"ProxysUSD": {
				"address": "0x57Ab1E02fEE23774580C119740129eAC7081e9D3",
				"status": "replaced",
				"replaced_in": "v2.10.2"
			},
			"ProxysXAG": {
				"address": "0x6e5709515C767c907e43a03388cc816Bd65e797C",
				"status": "replaced",
				"replaced_in": "v2.10.5"
			},
			"ProxysXAU": {
				"address": "0xe05D803fa0c5832Fa2262465290abB25d6C2bFA3",
				"status": "replaced",
				"replaced_in": "v2.10.5"
			},
			"ProxySynthetix": {
				"address": "0xC011A72400E58ecD99Ee497CF89E3775d4bd732F",
				"status": "current"
			},
			"ProxyXDR": {
				"address": "0x62492F15cF60c5847d3053e482cAde8C5c29af88",
				"status": "deleted"
			},
			"SafeDecimalMath": {
				"address": "0x84D626B2BB4D0F064067e4BF80FCe7055d8F3E7B",
				"status": "current"
			},
			"Synthetix": {
				"address": "0x3772f9716Cf6D7a09edE3587738AA2af5577483a",
				"status": "replaced",
				"replaced_in": "v2.4.0"
			},
			"SynthetixEscrow": {
				"address": "0x971e78e0C92392A4E39099835cF7E6aB535b2227",
				"status": "current"
			},
			"SynthetixState": {
				"address": "0x4b9Ca5607f1fF8019c1C6A3c2f0CC8de622D5B82",
				"status": "current"
			},
			"SynthsAUD": {
				"address": "0xB03dFc4b9C9756B6D4Fbc12DAde7732149Fcf00d",
				"status": "replaced",
				"replaced_in": "v2.10.5"
			},
			"SynthsBRL": {
				"address": "0xa5A4ccCCcAa26Cea096F6E493839423F4D66c63F",
				"status": "deleted"
			},
			"SynthsBTC": {
				"address": "0xf8AD89091B2724bdb7528c50B282B565Db4635bb",
				"status": "replaced",
				"replaced_in": "v2.10.5"
			},
			"SynthsCAD": {
				"address": "0x8f69c9Ee79Bf9320E1A5C19e559108E1cb3d002B",
				"status": "deleted"
			},
			"SynthsCHF": {
				"address": "0x9270D9970D6ACA773e2FA01633CDc091a46714c9",
				"status": "replaced",
				"replaced_in": "v2.10.5"
			},
			"SynthsCNY": {
				"address": "0x60C34eB93AFCd1B701fF8C036B128441C68A8A70",
				"status": "deleted"
			},
			"SynthsEUR": {
				"address": "0xC2bb52457D81FBD223CC92b44cd372d36b338A10",
				"status": "replaced",
				"replaced_in": "v2.10.5"
			},
			"SynthsGBP": {
				"address": "0xdB36B8f25bB1f289d97aeE8f87BAcCaC58fA8883",
				"status": "replaced",
				"replaced_in": "v2.6.7"
			},
			"SynthsINR": {
				"address": "0x51671B7556EbEB4c43180e983F5569973e15cAc9",
				"status": "deleted"
			},
			"SynthsJPY": {
				"address": "0xD9E5A009Ec07dE76616d7361Ed713eF434d71325",
				"status": "replaced",
				"replaced_in": "v2.10.5"
			},
			"SynthsKRW": {
				"address": "0xdF846D3ded30A0590319f8A7ECD4e233B0e9188C",
				"status": "deleted"
			},
			"SynthsNZD": {
				"address": "0xCF401f31c63F58DEbfC76F441731dfa945cd0Bde",
				"status": "deleted"
			},
			"SynthsPLN": {
				"address": "0x1943dBd2A793c588B5170188Ee6fb62E02AfdfF7",
				"status": "deleted"
			},
			"SynthsRUB": {
				"address": "0x8a8DcbBa6038c6Fc6D192F5cf5C5dD83B98591bc",
				"status": "deleted"
			},
			"SynthsSGD": {
				"address": "0x2aE393C18b6Aa62D6a2250aF7b803Fa6973bC981",
				"status": "deleted"
			},
			"SynthsUSD": {
				"address": "0x0cBE2dF57CA9191B64a7Af3baa3F946fa7Df2F25",
				"status": "replaced",
				"replaced_in": "v2.10.5"
			},
			"SynthsXAG": {
				"address": "0x4D57A8212BDb8bdca049365BCE8afA0244a0E3FC",
				"status": "replaced",
				"replaced_in": "v2.10.5"
			},
			"SynthsXAU": {
				"address": "0x112D5fA64e4902B6ff1a35495a0f878c210A5601",
				"status": "replaced",
				"replaced_in": "v2.10.5"
			},
			"SynthXDR": {
				"address": "0x2972705AF18c66c14CDd27AD412961E01944A9C3",
				"status": "deleted"
			},
			"TokenStatesAUD": {
				"address": "0xCb29D2cf2C65d3Be1d00F07f3441390432D55203",
				"status": "current"
			},
			"TokenStatesBRL": {
				"address": "0x0985de52896fC4C9A84d108F5582ec02fdF91605",
				"status": "deleted"
			},
			"TokenStatesBTC": {
				"address": "0x4F6296455F8d754c19821cF1EC8FeBF2cD456E67",
				"status": "current"
			},
			"TokenStatesCAD": {
				"address": "0xdDf91Fc27087e076574Df31483Db5C21A85E47b6",
				"status": "deleted"
			},
			"TokenStatesCHF": {
				"address": "0x52496fE8a4feaEFe14d9433E00D48E6929c13deC",
				"status": "current"
			},
			"TokenStatesCNY": {
				"address": "0x5cCA1f0c514C0624d3BA7585d56fD2d72CbeFd80",
				"status": "deleted"
			},
			"TokenStatesEUR": {
				"address": "0x6568D9e750fC44AF00f857885Dfb8281c00529c4",
				"status": "current"
			},
			"TokenStatesGBP": {
				"address": "0x7e88D19A79b291cfE5696d496055f7e57F537A75",
				"status": "current"
			},
			"TokenStatesINR": {
				"address": "0xf8F2f8001fca737eFA2bC26217Fc20C1F8267fbA",
				"status": "deleted"
			},
			"TokenStatesJPY": {
				"address": "0x4dFACfB15514C21c991ff75Bc7Bf6Fb1F98361ed",
				"status": "current"
			},
			"TokenStatesKRW": {
				"address": "0x249A10c68AfA9827571cb73f29ab5Af57Ee5A596",
				"status": "deleted"
			},
			"TokenStatesNZD": {
				"address": "0x3FDa286F354a3318534026dBAcf021c84A71B03c",
				"status": "deleted"
			},
			"TokenStatesPLN": {
				"address": "0xdb957f324Be2dE9BdAB01A3dbb50228569FDEe1B",
				"status": "deleted"
			},
			"TokenStatesRUB": {
				"address": "0xF1eF8ee7DfEE4BD0e06B0fCed1d299387B78Cb09",
				"status": "deleted"
			},
			"TokenStatesSGD": {
				"address": "0x000F49FD739d4023B0A6C87eE8705eF1Ffb55C87",
				"status": "deleted"
			},
			"TokenStatesUSD": {
				"address": "0x05a9CBe762B36632b3594DA4F082340E0e5343e8",
				"status": "current"
			},
			"TokenStatesXAG": {
				"address": "0x53d244Fb46357568DBeF082225cCC87cBD94aAE8",
				"status": "current"
			},
			"TokenStatesXAU": {
				"address": "0x20569B49d74c1EDE765382574F7F3fdC2a078A4f",
				"status": "current"
			},
			"TokenStateSynthetix": {
				"address": "0x5b1b5fEa1b99D83aD479dF0C222F0492385381dD",
				"status": "current"
			},
			"TokenStateXDR": {
				"status": "deleted"
			}
		}
	},
	"v2.0-22": {
		"tag": "v2.0-22",
		"fulltag": "v2.0-22",
		"release": "",
		"network": "mainnet",
		"date": "2019-04-04T12:14:32-04:00",
		"commit": "f257ac4ffec622f198dfe47e371c625f1fe1bd36",
		"contracts": {
			"EscrowChecker": {
				"address": "0x3b399e00afd8201acf8a5a0eccf1c47d8d5e41da",
				"status": "replaced",
				"replaced_in": "v2.1.11"
			},
			"TokenStateXDR": {
				"address": "0xBF093390d8046ae2d0f5465DEC7001d65DC159d5",
				"status": "deleted"
			}
		}
	},
	"v2.1.11": {
		"tag": "v2.1.11",
		"fulltag": "v2.1.11-3",
		"release": "",
		"network": "mainnet",
		"date": "2019-04-23T19:43:01-04:00",
		"commit": "8d56cf7667de27b294fa3b99b086132f71e1aba4",
		"contracts": {
			"EscrowChecker": {
				"address": "0x3b399e00AFd8201ACf8A5a0EcCF1C47d8D5E41da",
				"status": "current"
			},
			"ExchangeRates": {
				"address": "0xba34e436C9383aa8FA1e3659D2807ae040592498",
				"status": "replaced",
				"replaced_in": "v2.6.5"
			},
			"TokenStatesETH": {
				"address": "0x34A5ef81d18F3a305aE9C2d7DF42beef4c79031c",
				"status": "current"
			},
			"ProxysETH": {
				"address": "0xaCf5C0101cbBe8476E87c652E0bEF33684Cc94D6",
				"status": "replaced",
				"replaced_in": "v2.9.1"
			},
			"SynthsETH": {
				"address": "0x42456D7084eacF4083f1140d3229471bbA2949A8",
				"status": "replaced",
				"replaced_in": "v2.10.5"
			},
			"TokenStatesBNB": {
				"address": "0xf9bd94C6F93c1FA5F38174c5e424721e1046af07",
				"status": "current"
			},
			"ProxysBNB": {
				"address": "0x013AE307648f529aa72c5767A334DDd37aaB43c3",
				"status": "replaced",
				"replaced_in": "v2.10.5"
			},
			"SynthsBNB": {
				"address": "0xC906de7f8b4C1a4787023F50F49CE98F9F67c4b8",
				"status": "replaced",
				"replaced_in": "v2.10.5"
			},
			"TokenStateiBTC": {
				"address": "0xa1652766155D4Debc31D01BF3f748cB46508745b",
				"status": "current"
			},
			"ProxyiBTC": {
				"address": "0x2B143041a6F8BE9dCC66E9110178a264A223A3bd",
				"status": "replaced",
				"replaced_in": "v2.10.5"
			},
			"SynthiBTC": {
				"address": "0xd8f6B6b6782632275B2B51230654f687f5b12Cde",
				"status": "replaced",
				"replaced_in": "v2.7.2"
			},
			"TokenStateiETH": {
				"address": "0x7b6ab32Ca02B31485fbf7265437c2853792CC5d9",
				"status": "current"
			},
			"ProxyiETH": {
				"address": "0xD4fb1706Ae549FEBeC06bb7175b08010DD1B0C2e",
				"status": "replaced",
				"replaced_in": "v2.10.5"
			},
			"SynthiETH": {
				"address": "0x51Fe40e6292dbC44623b298a4086ffA6f5976ba1",
				"status": "replaced",
				"replaced_in": "v2.7.2"
			},
			"TokenStateiBNB": {
				"address": "0xc4E4c442653fDC78A71401684fd6cF9d67B3B643",
				"status": "current"
			},
			"ProxyiBNB": {
				"address": "0x7c8F07Ac5b0a2876ee582a661d53dE2D0BbAd96F",
				"status": "replaced",
				"replaced_in": "v2.10.5"
			},
			"SynthiBNB": {
				"address": "0x56751D5Ac7D2B614C79d22e6b52D3285cFA8a293",
				"status": "replaced",
				"replaced_in": "v2.7.2"
			}
		}
	},
	"v2.4.0": {
		"tag": "v2.4.0",
		"fulltag": "v2.4.0-release-candidate-14",
		"release": "",
		"network": "mainnet",
		"date": "2019-05-02T18:49:57+10:00",
		"commit": "edf5244839cda59bd51c1390a285bae371a477ff",
		"contracts": {
			"FeePool": {
				"address": "0x9B7E40031f7d4f6AB6e5D36bBF2Fea3bCCcc75a5",
				"status": "replaced",
				"replaced_in": "v2.5.3"
			},
			"Synthetix": {
				"address": "0xEf8a2c1BC94e630463293F71bF5414d13e80F62D",
				"status": "replaced",
				"replaced_in": "v2.5.3"
			},
			"RewardEscrow": {
				"address": "0xb671F2210B1F6621A2607EA63E6B2DC3e2464d1F",
				"status": "current"
			},
			"FeePoolState": {
				"address": "0x11164F6a47C3f8472D19b9aDd516Fc780cb7Ee02",
				"status": "current"
			},
			"SupplySchedule": {
				"address": "0xA3de830b5208851539De8e4FF158D635E8f36FCb",
				"status": "replaced",
				"replaced_in": "v2.16.4"
			}
		}
	},
	"v2.5.3": {
		"tag": "v2.5.3",
		"fulltag": "v2.5.3-beta-2",
		"release": "",
		"network": "mainnet",
		"date": "2019-05-28T18:42:37+10:00",
		"commit": "dc94228312749779a0c4035d8bc7bb3b9a242693",
		"contracts": {
			"FeePool": {
				"address": "0x3D32f1404deacE2A43B08211E4662275045b495b",
				"status": "replaced",
				"replaced_in": "v2.6.1"
			},
			"Synthetix": {
				"address": "0xD76C5B71ba091C785aEc1A5c1c901b04876d073B",
				"status": "replaced",
				"replaced_in": "v2.5.5"
			},
			"DelegateApprovals": {
				"address": "0x97A853e9536Cf7CF123AA14Da726b71a848290cE",
				"status": "replaced",
				"replaced_in": "v2.20.1"
			},
			"FeePoolEternalStorage": {
				"address": "0xC9DFff5fA5605fd94F8B7927b892F2B57391e8bB",
				"status": "current"
			}
		}
	},
	"v2.5.5": {
		"tag": "v2.5.5",
		"fulltag": "v2.5.5-release-candidate-2",
		"release": "",
		"network": "mainnet",
		"date": "2019-05-29T17:37:35+10:00",
		"commit": "6cf02bed77b9d711efc0b33f643613529f4b92ce",
		"contracts": {
			"Synthetix": {
				"address": "0x5a4aDe4f3E934a0885f42884F7077261C3F4f66F",
				"status": "replaced",
				"replaced_in": "v2.6.7"
			}
		}
	},
	"v2.6.1": {
		"tag": "v2.6.1",
		"fulltag": "v2.6.1-alpha-1",
		"release": "",
		"network": "mainnet",
		"date": "2019-07-01T16:10:26-04:00",
		"commit": "e8a6445a3096e3b003c429cd6fb2c9a38920f047",
		"contracts": {
			"FeePool": {
				"address": "0x503e91fc2b9ad7453700130d0825e661565e4c3b",
				"status": "replaced",
				"replaced_in": "v2.6.5"
			}
		}
	},
	"v2.6.5": {
		"tag": "v2.6.5",
		"fulltag": "v2.6.5-release-candidate-4",
		"release": "",
		"network": "mainnet",
		"date": "2019-07-02T22:47:48-04:00",
		"commit": "83a9721950521ff3d0ced2d974d90caa0f011a23",
		"contracts": {
			"ExchangeRates": {
				"address": "0x5cBB53Ca85A9E52B593Baf8ae90282C4B3dB0b25",
				"status": "replaced",
				"replaced_in": "v2.6.7"
			},
			"FeePool": {
				"address": "0x5e5F5542dAd3E06CC8E1cd2461E83f872835117B",
				"status": "replaced",
				"replaced_in": "v2.9.0"
			},
			"TokenStatesMKR": {
				"address": "0xCEE0A0Dc7f393ED6AC84A3Ac2191C28d6A53AcEf",
				"status": "deleted"
			},
			"ProxysMKR": {
				"address": "0xe88A4976CB7D8898D39E3f317421D625403ecb8C",
				"status": "deleted"
			},
			"SynthsMKR": {
				"address": "0x13586160e4F890D0631c3C08D989f5b7AFe202b0",
				"status": "deleted"
			},
			"TokenStatesTRX": {
				"address": "0x7EC5697C724895DA7f2320bDE063BEF6215a72e2",
				"status": "current"
			},
			"ProxysTRX": {
				"address": "0x0944d2C41FEF3088467287e208E5bBB622A0c09C",
				"status": "replaced",
				"replaced_in": "v2.10.5"
			},
			"SynthsTRX": {
				"address": "0xa6e5DA838D3b8338783E0710E1D5F6C8e8E998CE",
				"status": "replaced",
				"replaced_in": "v2.10.5"
			},
			"TokenStatesXTZ": {
				"address": "0x959894a82fbF99d35B12ed1EA81e783296229862",
				"status": "current"
			},
			"ProxysXTZ": {
				"address": "0xF45B14ddaBF0F0e275E215b94dD24Ae013a27F12",
				"status": "replaced",
				"replaced_in": "v2.10.5"
			},
			"SynthsXTZ": {
				"address": "0x6E5Bc3e877CFaa06eF97dfA12e63EfbB8FCbb03e",
				"status": "replaced",
				"replaced_in": "v2.10.5"
			}
		}
	},
	"v2.6.7": {
		"tag": "v2.6.7",
		"fulltag": "v2.6.7-1",
		"release": "",
		"network": "mainnet",
		"date": "2019-07-05T23:28:25-04:00",
		"commit": "4fb6450e5629a053b9fa4aa4a40974e0ff9841b6",
		"contracts": {
			"SynthsGBP": {
				"address": "0x0a24864596C54D79C825e64b281645249C14590C",
				"status": "replaced",
				"replaced_in": "v2.10.5"
			},
			"ExchangeRates": {
				"address": "0x70C629875daDBE702489a5E1E3bAaE60e38924fa",
				"status": "replaced",
				"replaced_in": "v2.10.5"
			},
			"Synthetix": {
				"address": "0x2Dea20405c52Fb477ecCa8Fe622661d316Ac5400",
				"status": "replaced",
				"replaced_in": "v2.8.0"
			}
		}
	},
	"v2.7.2": {
		"tag": "v2.7.2",
		"fulltag": "v2.7.2-release-candidate-1",
		"release": "",
		"network": "mainnet",
		"date": "2019-07-18T20:31:41-04:00",
		"commit": "1eeb4e6519e1eedb7d4692e5d68af417b4afbb49",
		"contracts": {
			"SynthiBTC": {
				"address": "0xccC395f0eBFAA26dCC2D3BACc23d55614002236b",
				"status": "replaced",
				"replaced_in": "v2.10.5"
			},
			"SynthiETH": {
				"address": "0x9b461df6fc38E1baEC08c06EB9e916093af8d11C",
				"status": "replaced",
				"replaced_in": "v2.10.5"
			},
			"SynthiBNB": {
				"address": "0xED4A3Adffa428fFD126AeD8ba5b8B58bb12c11ca",
				"status": "replaced",
				"replaced_in": "v2.10.5"
			},
			"TokenStateiMKR": {
				"address": "0xa0c19218271F056bc10b1cDd7a5FaB48F757BC86",
				"status": "deleted"
			},
			"ProxyiMKR": {
				"address": "0xEAf60dA0199bE2f62005225248705De774582328",
				"status": "deleted"
			},
			"SynthiMKR": {
				"address": "0x99bcc501d04F400Ba3F78b5375D00B56acE6Ee0D",
				"status": "deleted"
			},
			"TokenStateiTRX": {
				"address": "0xd69EabdF940174cA571A6D71dde9B9A4dbCdBb0f",
				"status": "current"
			},
			"ProxyiTRX": {
				"address": "0xCd8D927f2CB03d2eFB7f96CeB66Ec4976843E012",
				"status": "replaced",
				"replaced_in": "v2.10.5"
			},
			"SynthiTRX": {
				"address": "0x87ea2450EaB99A74e55E2B446290011765393AC1",
				"status": "replaced",
				"replaced_in": "v2.10.5"
			},
			"TokenStateiXTZ": {
				"address": "0xca0d3004f5E771A129fB94619f8867A23e8A23de",
				"status": "current"
			},
			"ProxyiXTZ": {
				"address": "0xc2992b2C22238F296c2f429ee2f7AfB462Ed1750",
				"status": "replaced",
				"replaced_in": "v2.10.5"
			},
			"SynthiXTZ": {
				"address": "0xFE6Cd6dE459db214818492f532Ec02Ba87319437",
				"status": "replaced",
				"replaced_in": "v2.10.5"
			}
		}
	},
	"v2.8.0": {
		"tag": "v2.8.0",
		"fulltag": "v2.8.0-beta-3",
		"release": "",
		"network": "mainnet",
		"date": "2019-08-08T15:03:34+10:00",
		"commit": "4dbb6e8e1b58796fb033c81a80c51bc2864719e6",
		"contracts": {
			"Synthetix": {
				"address": "0xbD88D2Ddf55b65BDBbA6f6a5A626B854835d7844",
				"status": "replaced",
				"replaced_in": "v2.9.0"
			},
			"ProxyERC20": {
				"address": "0xC011a73ee8576Fb46F5E1c5751cA3B9Fe0af2a6F",
				"status": "current"
			}
		}
	},
	"v2.8.6": {
		"tag": "v2.8.6",
		"fulltag": "v2.8.6-release-candidate-6",
		"release": "",
		"network": "mainnet",
		"date": "2019-08-19T23:07:45+02:00",
		"commit": "4b50f490bcc79827538c9030af495c410d60d3a0",
		"contracts": {
			"TokenStatesCEX": {
				"address": "0xc5680d24C3086e10f618b5176A59E90D6284be9f",
				"status": "current"
			},
			"ProxysCEX": {
				"address": "0xb91B114a24a1c16834F1217cC3B9eE117b6c817A",
				"status": "replaced",
				"replaced_in": "v2.10.5"
			},
			"SynthsCEX": {
				"address": "0x6aa0f8620614aFe9BD4aBA3148439b08eb2557C0",
				"status": "replaced",
				"replaced_in": "v2.10.5"
			},
			"TokenStateiCEX": {
				"address": "0x3Fb1F228168432688b4E851Fe909907248cf9eCD",
				"status": "current"
			},
			"ProxyiCEX": {
				"address": "0xAE7F21C0dFe5481ca77d538b5609938a51850942",
				"status": "replaced",
				"replaced_in": "v2.10.5"
			},
			"SynthiCEX": {
				"address": "0x66B86625ee80b06e94E027e44eA35680a0730233",
				"status": "replaced",
				"replaced_in": "v2.10.5"
			}
		}
	},
	"v2.9.0": {
		"tag": "v2.9.0",
		"fulltag": "v2.9.0-beta-5",
		"release": "",
		"network": "mainnet",
		"date": "2019-08-29T12:12:45+10:00",
		"commit": "ae8c6ae9c2342e247f08bade0d34e51cc8cf61b9",
		"contracts": {
			"FeePool": {
				"address": "0xA70B3c3DcD4d3CDC55992DC5BEBED33dA92a259A",
				"status": "replaced",
				"replaced_in": "v2.10.5"
			},
			"Synthetix": {
				"address": "0xfFC91F7088BF40F0419B451fB9D85718D8903628",
				"status": "replaced",
				"replaced_in": "v2.10.5"
			},
			"RewardsDistribution": {
				"address": "0xFfA72Fd80d8A84032d855bfb67036BAF45949009",
				"status": "replaced",
				"replaced_in": "v2.18.1"
			}
		}
	},
	"v2.9.1": {
		"tag": "v2.9.1",
		"fulltag": "v2.9.1-1",
		"release": "",
		"network": "mainnet",
		"date": "2019-09-13T16:48:15+10:00",
		"commit": "368d0596e255a3555688cf0114e91eca8830940c",
		"contracts": {
			"ProxysETH": {
				"address": "0x5e74c9036fb86bd7ecdcb084a0673efc32ea31cb",
				"status": "replaced",
				"replaced_in": "v2.10.5"
			}
		}
	},
	"v2.10.2": {
		"tag": "v2.10.2",
		"fulltag": "v2.10.2-release-candidate-3",
		"release": "Sirius",
		"network": "mainnet",
		"date": "2019-09-26T13:03:00+10:00",
		"commit": "d025db087a41a64a6fa8caee8bd059c19fd3eb1d",
		"contracts": {
			"ProxysUSD": {
				"address": "0x57Ab1ec28D129707052df4dF418D58a2D46d5f51",
				"status": "current"
			}
		}
	},
	"v2.10.5": {
		"tag": "v2.10.5",
		"fulltag": "v2.10.5-release-candidate-2",
		"release": "Sirius",
		"network": "mainnet",
		"date": "2019-09-26T18:58:44+10:00",
		"commit": "688fd3865c3cdfb3e5451c2b6eef4599e1ae6cc9",
		"contracts": {
			"ExchangeRates": {
				"address": "0x99a46c42689720d9118FF7aF7ce80C2a92fC4f97",
				"status": "replaced",
				"replaced_in": "v2.12.2"
			},
			"FeePool": {
				"address": "0xc566a81F193626ee88A85fB3dCC82279B96A094E",
				"status": "replaced",
				"replaced_in": "v2.12.2"
			},
			"ProxysAUD": {
				"address": "0xF48e200EAF9906362BB1442fca31e0835773b8B4",
				"status": "current"
			},
			"ProxysBTC": {
				"address": "0xfE18be6b3Bd88A2D2A7f928d00292E7a9963CfC6",
				"status": "current"
			},
			"ProxysCHF": {
				"address": "0x0F83287FF768D1c1e17a42F44d644D7F22e8ee1d",
				"status": "current"
			},
			"ProxysEUR": {
				"address": "0xD71eCFF9342A5Ced620049e616c5035F1dB98620",
				"status": "current"
			},
			"ProxysGBP": {
				"address": "0x97fe22E7341a0Cd8Db6F6C021A24Dc8f4DAD855F",
				"status": "current"
			},
			"ProxysJPY": {
				"address": "0xF6b1C627e95BFc3c1b4c9B825a032Ff0fBf3e07d",
				"status": "current"
			},
			"ProxysXAG": {
				"address": "0x6A22e5e94388464181578Aa7A6B869e00fE27846",
				"status": "current"
			},
			"ProxysXAU": {
				"address": "0x261EfCdD24CeA98652B9700800a13DfBca4103fF",
				"status": "current"
			},
			"ProxyXDR": {
				"address": "0xb3f67dE9a919476a4c0fE821d67bf5C4637D8429",
				"status": "deleted"
			},
			"Synthetix": {
				"address": "0xA36aC1f924087B7B959592c3D89Cb066D1Cc35D5",
				"status": "replaced",
				"replaced_in": "v2.11.1"
			},
			"SynthsAUD": {
				"address": "0x710882750DDe5DBc64e5a7df23a8cF068dF74910",
				"status": "replaced",
				"replaced_in": "v2.16.4"
			},
			"SynthsBTC": {
				"address": "0x832177F21CCDcc286003faDF4e98fc11dc5C627F",
				"status": "replaced",
				"replaced_in": "v2.16.4"
			},
			"SynthsCHF": {
				"address": "0x296b019E6dF25Ce3b71d4239b8C7CEc1a417d4E9",
				"status": "replaced",
				"replaced_in": "v2.16.4"
			},
			"SynthsEUR": {
				"address": "0x45AA2F706C3d695aCC1DA9698Fb803b8Ef5157ba",
				"status": "replaced",
				"replaced_in": "v2.16.4"
			},
			"SynthsGBP": {
				"address": "0xD8C733Ac0B2Db47BbA7af7716Eb696e62C417D5b",
				"status": "replaced",
				"replaced_in": "v2.16.4"
			},
			"SynthsJPY": {
				"address": "0x11Dfa1Bf994Ea47e361eC474519Afd627e932eb0",
				"status": "replaced",
				"replaced_in": "v2.16.4"
			},
			"SynthsUSD": {
				"address": "0xd8B325e9a95aBc44cEdc90AAb64ec1f231F2Cc8f",
				"status": "replaced",
				"replaced_in": "v2.12.2"
			},
			"SynthsXAG": {
				"address": "0xD6308849094c5E6Eb0EDAba255A06Ca32B0106Bf",
				"status": "replaced",
				"replaced_in": "v2.16.4"
			},
			"SynthsXAU": {
				"address": "0x4a15d9dfC95ba7B9e33CE70e7E0762dc8F7AC237",
				"status": "replaced",
				"replaced_in": "v2.16.4"
			},
			"SynthXDR": {
				"address": "0x6025f88ABB6d99d02c5EEd82C151d52Bac8E444b",
				"status": "deleted"
			},
			"ProxysETH": {
				"address": "0x5e74C9036fb86BD7eCdcb084a0673EFc32eA31cb",
				"status": "current"
			},
			"SynthsETH": {
				"address": "0x8519d1BDb4cC1753DF95C6E98F6Bd0E95dE568D9",
				"status": "replaced",
				"replaced_in": "v2.12.2"
			},
			"ProxysBNB": {
				"address": "0x617aeCB6137B5108D1E7D4918e3725C8cEbdB848",
				"status": "current"
			},
			"SynthsBNB": {
				"address": "0x33cE216C10dEA5E724b7A90628ce7853eef127B3",
				"status": "replaced",
				"replaced_in": "v2.16.4"
			},
			"ProxyiBTC": {
				"address": "0xD6014EA05BDe904448B743833dDF07c3C7837481",
				"status": "current"
			},
			"SynthiBTC": {
				"address": "0xCe88906100c145522Be3a509683881241aBb3C52",
				"status": "replaced",
				"replaced_in": "v2.16.4"
			},
			"ProxyiETH": {
				"address": "0xA9859874e1743A32409f75bB11549892138BBA1E",
				"status": "current"
			},
			"SynthiETH": {
				"address": "0x3f3804176D90640aC6063124afd4bc0636aC85B6",
				"status": "replaced",
				"replaced_in": "v2.16.4"
			},
			"ProxyiBNB": {
				"address": "0xAFD870F32CE54EfdBF677466B612bf8ad164454B",
				"status": "current"
			},
			"SynthiBNB": {
				"address": "0x57Ff288dd9D478b046647A5aB917195449F1F6e5",
				"status": "replaced",
				"replaced_in": "v2.16.4"
			},
			"ProxysMKR": {
				"address": "0x4140919DE11fCe58E654cC6038017Af97f810De1",
				"status": "deleted"
			},
			"SynthsMKR": {
				"address": "0xFAc2B3400Df00a348C3118831a45A05255F9004A",
				"status": "deleted"
			},
			"ProxysTRX": {
				"address": "0xf2E08356588EC5cd9E437552Da87C0076b4970B0",
				"status": "current"
			},
			"SynthsTRX": {
				"address": "0x0dA04b80e21B344fCFD49C04bEC658E80F1D7428",
				"status": "replaced",
				"replaced_in": "v2.16.4"
			},
			"ProxysXTZ": {
				"address": "0x2e59005c5c0f0a4D77CcA82653d48b46322EE5Cd",
				"status": "current"
			},
			"SynthsXTZ": {
				"address": "0xC0b1F43Ee7b0670F7B34e14c4702e54a905A51B5",
				"status": "replaced",
				"replaced_in": "v2.16.4"
			},
			"ProxyiMKR": {
				"address": "0x0794D09be5395f69534ff8151D72613077148b29",
				"status": "deleted"
			},
			"SynthiMKR": {
				"address": "0x047FC84504714d526808Be07BF17Bdd70726ef92",
				"status": "deleted"
			},
			"ProxyiTRX": {
				"address": "0xC5807183a9661A533CB08CbC297594a0B864dc12",
				"status": "current"
			},
			"SynthiTRX": {
				"address": "0x80eDAC70ec108a9c5B47972da9924397Ba974Ff9",
				"status": "replaced",
				"replaced_in": "v2.16.4"
			},
			"ProxyiXTZ": {
				"address": "0x8deef89058090ac5655A99EEB451a4f9183D1678",
				"status": "current"
			},
			"SynthiXTZ": {
				"address": "0x72661E76475354403838EB04144206f70Ff97d79",
				"status": "replaced",
				"replaced_in": "v2.16.4"
			},
			"ProxysCEX": {
				"address": "0xeABACD844A196D7Faf3CE596edeBF9900341B420",
				"status": "current"
			},
			"SynthsCEX": {
				"address": "0x93CfF799F255eDa2089cFB3F05696B5B66873C1A",
				"status": "replaced",
				"replaced_in": "v2.16.4"
			},
			"ProxyiCEX": {
				"address": "0x336213e1DDFC69f4701Fc3F86F4ef4A160c1159d",
				"status": "current"
			},
			"SynthiCEX": {
				"address": "0x43e1505E315BE6C8b875a37F7D8753Ba84140A37",
				"status": "replaced",
				"replaced_in": "v2.16.4"
			},
			"ArbRewarder": {
				"address": "0xA6B5E74466eDc95D0b6e65c5CBFcA0a676d893a4",
				"status": "current"
			}
		}
	},
	"v2.11.1": {
		"tag": "v2.11.1",
		"fulltag": "v2.11.1-beta-6",
		"release": "Canopus",
		"network": "mainnet",
		"date": "2019-10-04T11:18:21+10:00",
		"commit": "fbe1c95d833616ce1ffd5cfa5bda2a0ede683204",
		"contracts": {
			"Synthetix": {
				"address": "0x42D03f506c2308ECd06aE81D8fA22352BC7A8F2b",
				"status": "replaced",
				"replaced_in": "v2.12.2"
			}
		}
	},
	"v2.12.2": {
		"tag": "v2.12.2",
		"fulltag": "v2.12.2-release-candidate-1-3",
		"release": "Rigil",
		"network": "mainnet",
		"date": "2019-11-08T11:49:46+11:00",
		"commit": "03c8bf29545cd6c4a3d5d11171be09151f94bf70",
		"contracts": {
			"Synthetix": {
				"address": "0x22a67ECd108f7A6Fc52Da9e2655DDfe88ecCd9CA",
				"status": "replaced",
				"replaced_in": "v2.14.0"
			},
			"SynthsUSD": {
				"address": "0x2656a6E566f8e60f444B283bf346fC74A9990c96",
				"status": "replaced",
				"replaced_in": "v2.16.4"
			},
			"SynthsETH": {
				"address": "0x0577d4268ABE6777aE37688D015598819088297B",
				"status": "replaced",
				"replaced_in": "v2.16.4"
			},
			"ExchangeRates": {
				"address": "0x565C9EB432f4AE9633e50e1213AB4f23D8f31f54",
				"status": "replaced",
				"replaced_in": "v2.16.4"
			},
			"FeePool": {
				"address": "0xb211e3b026b6DB2f65F5C5ec03d44Bb97BB69fB8",
				"status": "replaced",
				"replaced_in": "v2.14.0"
			},
			"TokenStatesXRP": {
				"address": "0xb90AafFB61dFC042e7a7AbcE069DDB4BAE9ab192",
				"status": "current"
			},
			"ProxysXRP": {
				"address": "0xa2B0fDe6D710e201d0d608e924A484d1A5fEd57c",
				"status": "current"
			},
			"SynthsXRP": {
				"address": "0xFf6866FF46c71706DcD5A0A38f12279553bE6233",
				"status": "replaced",
				"replaced_in": "v2.16.4"
			},
			"TokenStatesLTC": {
				"address": "0xe1a2C7957a4771031301f2E25b0f52039aD97270",
				"status": "current"
			},
			"ProxysLTC": {
				"address": "0xC14103C2141E842e228FBaC594579e798616ce7A",
				"status": "current"
			},
			"SynthsLTC": {
				"address": "0x8e0cC15bBCd10E170AC07982B5D6930502C63784",
				"status": "replaced",
				"replaced_in": "v2.16.4"
			},
			"TokenStatesLINK": {
				"address": "0x577D4a7395c6A5f46d9981a5F83fa7294926aBB0",
				"status": "current"
			},
			"ProxysLINK": {
				"address": "0xbBC455cb4F1B9e4bFC4B73970d360c8f032EfEE6",
				"status": "current"
			},
			"SynthsLINK": {
				"address": "0x34B19046c6657D26B0C9b63d3Fb54C2754Ed4537",
				"status": "replaced",
				"replaced_in": "v2.16.4"
			},
			"TokenStatesDEFI": {
				"address": "0x7Ac2D37098a65B0f711CFfA3be635F1E6aCacFaB",
				"status": "current"
			},
			"ProxysDEFI": {
				"address": "0xe1aFe1Fd76Fd88f78cBf599ea1846231B8bA3B6B",
				"status": "current"
			},
			"SynthsDEFI": {
				"address": "0x4917E9Ef69E3a1C82651c9158cA2c25b3A564760",
				"status": "replaced",
				"replaced_in": "v2.16.4"
			},
			"TokenStateiXRP": {
				"address": "0xa9d6aE0F9E9da6FFC357Cd155CCe18E3491e135D",
				"status": "current"
			},
			"ProxyiXRP": {
				"address": "0x27269b3e45A4D3E79A3D6BFeE0C8fB13d0D711A6",
				"status": "current"
			},
			"SynthiXRP": {
				"address": "0xcBBb17D9767bD57FBF4Bbf8842E916bCb3826ec1",
				"status": "replaced",
				"replaced_in": "v2.16.4"
			},
			"TokenStateiLINK": {
				"address": "0x3FdF819c3665D6866b5Bb0F56E1EDA0D7f69B714",
				"status": "current"
			},
			"ProxyiLINK": {
				"address": "0x2d7aC061fc3db53c39fe1607fB8cec1B2C162B01",
				"status": "current"
			},
			"SynthiLINK": {
				"address": "0xEC114001D23eeFE6624Fb42cCbF4b3c793e295f1",
				"status": "replaced",
				"replaced_in": "v2.16.4"
			},
			"TokenStateiLTC": {
				"address": "0x7B1010586F923CbF61e7C314146853675705751F",
				"status": "current"
			},
			"ProxyiLTC": {
				"address": "0x79da1431150C9b82D2E5dfc1C68B33216846851e",
				"status": "current"
			},
			"SynthiLTC": {
				"address": "0x05DD55C18999b4a2f905978C029B85dA37750170",
				"status": "replaced",
				"replaced_in": "v2.16.4"
			},
			"TokenStateiDEFI": {
				"address": "0x6E9BAC2827dBBa78D11b270115086CC357988928",
				"status": "current"
			},
			"ProxyiDEFI": {
				"address": "0x14d10003807AC60d07BB0ba82cAeaC8d2087c157",
				"status": "current"
			},
			"SynthiDEFI": {
				"address": "0x8E39e807D9eaE1cED9BCE296F211c38BA5ab2f9B",
				"status": "replaced",
				"replaced_in": "v2.16.4"
			}
		}
	},
	"v2.14.0": {
		"tag": "v2.14.0",
		"fulltag": "v2.14.0-beta-3",
		"release": "Vega",
		"network": "mainnet",
		"date": "2019-11-27T12:18:54+11:00",
		"commit": "8dccf7349f1d2656ecf92b43459f73ff0ad19f7d",
		"contracts": {
			"FeePool": {
				"address": "0xA8CB0B163cEfB21f22c72f6a7d243184bD688A5A",
				"status": "replaced",
				"replaced_in": "v2.17.4"
			},
			"Synthetix": {
				"address": "0x9642c7026822391100a4773d7aA597AE18ECE7dd",
				"status": "replaced",
				"replaced_in": "v2.16.4"
			}
		}
	},
	"v2.15.0": {
		"tag": "v2.15.0",
		"fulltag": "v2.15.0-release-candidate-1",
		"release": "",
		"network": "mainnet",
		"date": "2019-12-09T13:45:19+11:00",
		"commit": "645bc5482bee9b5a8644c54fb645ac8c71d7e819",
		"contracts": {
			"DappMaintenance": {
				"address": "0x778ec2d9B4baE65C57a6436a6c37AFc135baD727",
				"status": "deleted"
			}
		}
	},
	"v2.16.4": {
		"tag": "v2.16.4",
		"fulltag": "v2.16.4-release-candidate-3",
		"release": "Capella",
		"network": "mainnet",
		"date": "2019-12-12T16:03:22+11:00",
		"commit": "ad931ba28b8b2e28166f08db377d1426ca2ee3b0",
		"contracts": {
			"Synthetix": {
				"address": "0x7cB89c509001D25dA9938999ABFeA6740212E5f0",
				"status": "replaced",
				"replaced_in": "v2.18.1"
			},
			"SupplySchedule": {
				"address": "0xA05e45396703BabAa9C276B5E5A9B6e2c175b521",
				"status": "current"
			},
			"Math": {
				"address": "0x385e1Eb2FF28F4A637DA2C9971F8CAF5F5b1E77c",
				"status": "current"
			},
			"ExchangeRates": {
				"address": "0xE95Ef4e7a04d2fB05cb625c62CA58da10112c605",
				"status": "replaced",
				"replaced_in": "v2.18.1"
			},
			"SynthsAUD": {
				"address": "0xa6FE80c4c4AADb4B33dB7f22dc9AE2C4697cC406",
				"status": "replaced",
				"replaced_in": "v2.18.1"
			},
			"SynthsBTC": {
				"address": "0x6bCd1caE4A3c099c696B51f889bE2120DF62b7c0",
				"status": "replaced",
				"replaced_in": "v2.18.1"
			},
			"SynthsCHF": {
				"address": "0xfF0b8894CC44F300e124bcd39F95555816b8B1d5",
				"status": "replaced",
				"replaced_in": "v2.18.1"
			},
			"SynthsEUR": {
				"address": "0x68473dc4B7A4b0867fd7C5b9A982Fea407DAD320",
				"status": "replaced",
				"replaced_in": "v2.18.1"
			},
			"SynthsGBP": {
				"address": "0x486e27D56c0744970687927728598F8B96451Cc4",
				"status": "replaced",
				"replaced_in": "v2.18.1"
			},
			"SynthsJPY": {
				"address": "0x4B1cE9C42A381CB2d74ffeF20103e502e2fc619C",
				"status": "replaced",
				"replaced_in": "v2.18.1"
			},
			"SynthsUSD": {
				"address": "0x289e9a4674663decEE54f781AaDE5327304A32f8",
				"status": "replaced",
				"replaced_in": "v2.18.1"
			},
			"SynthsXAG": {
				"address": "0x3A412043939d9F7e53373b64f858ecB870a92E50",
				"status": "replaced",
				"replaced_in": "v2.18.1"
			},
			"SynthsXAU": {
				"address": "0x4d96b67f5BDe58A622D9bF2B8a1906C8B084fAf4",
				"status": "replaced",
				"replaced_in": "v2.18.1"
			},
			"SynthXDR": {
				"address": "0x30A46E656CdcA6B401Ff043e1aBb151490a07ab0",
				"status": "deleted"
			},
			"SynthsETH": {
				"address": "0xD81AdA188331e627567BBEF80F91217cd3109592",
				"status": "replaced",
				"replaced_in": "v2.18.1"
			},
			"SynthsBNB": {
				"address": "0xE5787927410b659cc4eA2441cDaa361f9D7b250C",
				"status": "replaced",
				"replaced_in": "v2.18.1"
			},
			"SynthiBTC": {
				"address": "0x83266A95429b903cC5e954bF61c7eddf8a52b971",
				"status": "replaced",
				"replaced_in": "v2.18.1"
			},
			"SynthiETH": {
				"address": "0xf53B56B6Fb98aaF514bcd28f6Fa6fd20C24E5c22",
				"status": "replaced",
				"replaced_in": "v2.18.1"
			},
			"SynthiBNB": {
				"address": "0x09400Ec683F70174E1217d6dcdBf42448E8De5d6",
				"status": "replaced",
				"replaced_in": "v2.18.1"
			},
			"SynthsMKR": {
				"address": "0x84965DCa28c4Eb9dE61d80f80e811eA12BE1c819",
				"status": "deleted"
			},
			"SynthsTRX": {
				"address": "0x1A60E2E2A8BE0BC2B6381dd31Fd3fD5F9A28dE4c",
				"status": "replaced",
				"replaced_in": "v2.18.1"
			},
			"SynthsXTZ": {
				"address": "0xe109da5361299eD96D91146B8Cc12F682D21964e",
				"status": "replaced",
				"replaced_in": "v2.18.1"
			},
			"SynthiMKR": {
				"address": "0xD95e7F80766580634B2E0E49d9F66af317994FC7",
				"status": "deleted"
			},
			"SynthiTRX": {
				"address": "0x406555dbF02e9E4df9AdeAeC9DA76ABeED8C1BC3",
				"status": "replaced",
				"replaced_in": "v2.18.1"
			},
			"SynthiXTZ": {
				"address": "0xAD7258d0054c03112a4f5489A4B24eC34a2fc787",
				"status": "replaced",
				"replaced_in": "v2.18.1"
			},
			"SynthsCEX": {
				"address": "0x8a3ca1d2d9a05683EB4DB447d0e3122Fec09d9ee",
				"status": "replaced",
				"replaced_in": "v2.18.1"
			},
			"SynthiCEX": {
				"address": "0xDa5eD43B9B6E36b4f27cc6D8c1974532cdBd55F9",
				"status": "replaced",
				"replaced_in": "v2.18.1"
			},
			"SynthsXRP": {
				"address": "0xC64CdA66Bc1d026b984D6BEE6aDBf71eAc8A099d",
				"status": "replaced",
				"replaced_in": "v2.18.1"
			},
			"SynthsLTC": {
				"address": "0x088256945480c884C067a8Bc98A72A1C984f826B",
				"status": "replaced",
				"replaced_in": "v2.18.1"
			},
			"SynthsLINK": {
				"address": "0x46824bFAaFd049fB0Af9a45159A88e595Bbbb9f7",
				"status": "replaced",
				"replaced_in": "v2.18.1"
			},
			"SynthsDEFI": {
				"address": "0xF778Ec504245EfE1eA010C5C3E50b6F5f5E117da",
				"status": "replaced",
				"replaced_in": "v2.18.1"
			},
			"SynthiXRP": {
				"address": "0xd7adF1b5E31D1C40E08F16a2095338ce3aA8f2Fc",
				"status": "replaced",
				"replaced_in": "v2.18.1"
			},
			"SynthiLINK": {
				"address": "0x3DdF5dAd59F8F8e8f957709B044eE84e87B42e25",
				"status": "replaced",
				"replaced_in": "v2.18.1"
			},
			"SynthiLTC": {
				"address": "0xec98BB42C8F03485bf659378da694512a16f3482",
				"status": "replaced",
				"replaced_in": "v2.18.1"
			},
			"SynthiDEFI": {
				"address": "0xC5Bfbc63dc8D36E81434e93e0ee097999879d7F4",
				"status": "replaced",
				"replaced_in": "v2.18.1"
			}
		}
	},
	"v2.17.4": {
		"tag": "v2.17.4",
		"fulltag": "v2.17.4-2",
		"release": "Procyon",
		"network": "mainnet",
		"date": "2019-12-18T16:32:38+11:00",
		"commit": "ddd5e765f53e1af5b5910c6079b7df6a240bcb9c",
		"contracts": {
			"FeePool": {
				"address": "0x94dBa784e87A3F5F12e25EC98bF14233c1e69017",
				"status": "replaced",
				"replaced_in": "v2.18.1"
			}
		}
	},
	"v2.18.1": {
		"tag": "v2.18.1",
		"fulltag": "v2.18.1-release-candidate-3",
		"release": "",
		"network": "mainnet",
		"date": "2020-02-20T17:38:03+11:00",
		"commit": "e0902f6c49fe4edbe2e52c9691ed971f695a17bc",
		"contracts": {
			"Depot": {
				"address": "0xE1f64079aDa6Ef07b03982Ca34f1dD7152AA3b86",
				"status": "current"
			},
			"ExchangeRates": {
				"address": "0x9D7F70AF5DF5D5CC79780032d47a34615D1F1d77",
				"status": "replaced",
				"replaced_in": "v2.23.3"
			},
			"FeePool": {
				"address": "0x1Be675c50C4cC419517219B88fE84a573cC223fA",
				"status": "replaced",
				"replaced_in": "v2.20.1"
			},
			"Synthetix": {
				"address": "0x153C3148A0a285A6f9F6d1996E1348832249bF7e",
				"status": "replaced",
				"replaced_in": "v2.19.6"
			},
			"SynthsAUD": {
				"address": "0xACa2179a884bAC7C3D0bc4131585E1B7DbDD048e",
				"status": "replaced",
				"replaced_in": "v2.20.1"
			},
			"SynthsBTC": {
				"address": "0xF0ac210915BD88Ea51c9EB800a4078a85927efdF",
				"status": "replaced",
				"replaced_in": "v2.20.1"
			},
			"SynthsCHF": {
				"address": "0x64C73355FBD0274e677609E8fb372427DF975508",
				"status": "replaced",
				"replaced_in": "v2.20.1"
			},
			"SynthsEUR": {
				"address": "0x57e4A2D7D9b759Cf6FA2C937D52E408c66fB6384",
				"status": "replaced",
				"replaced_in": "v2.20.1"
			},
			"SynthsGBP": {
				"address": "0x8FA7FBb0144CeA832a76547aEAB1Ad8d9e4588F1",
				"status": "replaced",
				"replaced_in": "v2.20.1"
			},
			"SynthsJPY": {
				"address": "0x68043c3EAE66Ac1c28341867491E615412fc84FD",
				"status": "replaced",
				"replaced_in": "v2.20.1"
			},
			"SynthsUSD": {
				"address": "0x2A020C1ad728f1C12735bC4877CEECa4491A4a3D",
				"status": "replaced",
				"replaced_in": "v2.20.1"
			},
			"SynthsXAG": {
				"address": "0xd415e342a5C7Ee189D939b4DC17E85880fE1096A",
				"status": "replaced",
				"replaced_in": "v2.20.1"
			},
			"SynthsXAU": {
				"address": "0x00aB7c26A5a6C4C32D0b897E4Af3CB32F92aad34",
				"status": "replaced",
				"replaced_in": "v2.20.1"
			},
			"SynthXDR": {
				"address": "0x96f9D144E55149437640512B82d7Dda065E89773",
				"status": "deleted"
			},
			"SynthsETH": {
				"address": "0x9f71b6596b2C9d357f9F04F8cA772fbD6e2c211C",
				"status": "replaced",
				"replaced_in": "v2.20.1"
			},
			"SynthsBNB": {
				"address": "0xaE3971E603b11dA40aea85d8c2355150c7c47683",
				"status": "replaced",
				"replaced_in": "v2.20.1"
			},
			"SynthiBTC": {
				"address": "0x810425566d1d3078B15A6f035b17886F18F3c54B",
				"status": "replaced",
				"replaced_in": "v2.20.1"
			},
			"SynthiETH": {
				"address": "0xc0bA711B4E128425Be9245ce750D82c90b42D6D2",
				"status": "replaced",
				"replaced_in": "v2.20.1"
			},
			"SynthiBNB": {
				"address": "0xc68b5Eb9e035b2B84568A4C6201e3b200C0236ba",
				"status": "replaced",
				"replaced_in": "v2.20.1"
			},
			"SynthsMKR": {
				"address": "0x54A0326fB698c2CFACa5327550a897FA66d21f07",
				"status": "deleted"
			},
			"SynthsTRX": {
				"address": "0x3d0e7c09242b0cAd4e81cB2f6D2183EF517500EF",
				"status": "replaced",
				"replaced_in": "v2.20.1"
			},
			"SynthsXTZ": {
				"address": "0x2CB1B47fB16013798086f267E04E6579dcb72A74",
				"status": "replaced",
				"replaced_in": "v2.20.1"
			},
			"SynthiMKR": {
				"address": "0x10A0532DE3C86D9cE810F004FaBcf5a1EA464390",
				"status": "deleted"
			},
			"SynthiTRX": {
				"address": "0x2DE37AF5BA64f5CaE3202Bf13dbEDc4D46e8046f",
				"status": "replaced",
				"replaced_in": "v2.20.1"
			},
			"SynthiXTZ": {
				"address": "0x59D39e14cC735b39746c94351E7fbDd92C8D0d3C",
				"status": "replaced",
				"replaced_in": "v2.20.1"
			},
			"SynthsCEX": {
				"address": "0x2420057461bD2fb756e0A610897c51De7fB18311",
				"status": "replaced",
				"replaced_in": "v2.20.1"
			},
			"SynthiCEX": {
				"address": "0xf7011510572d0EFE31d1E90cd6dc1EF84e6B13b8",
				"status": "replaced",
				"replaced_in": "v2.20.1"
			},
			"RewardsDistribution": {
				"address": "0x29C295B046a73Cde593f21f63091B072d407e3F2",
				"status": "replaced",
				"replaced_in": "v2.18.1"
			},
			"SynthsXRP": {
				"address": "0x4dc1E8bAcc26D563941dCB59c72BD9FE58663778",
				"status": "replaced",
				"replaced_in": "v2.20.1"
			},
			"SynthsLTC": {
				"address": "0x79BEf89A63bE04A75F1fA42E8f42ad873B6f43e2",
				"status": "replaced",
				"replaced_in": "v2.20.1"
			},
			"SynthsLINK": {
				"address": "0x3D663Dbe79fA9752815e03e129D6703eDE1C6D71",
				"status": "replaced",
				"replaced_in": "v2.20.1"
			},
			"SynthsDEFI": {
				"address": "0xE725d6Ff29d0679C9Cb6Fa8972a1E8a7FB49610B",
				"status": "replaced",
				"replaced_in": "v2.20.1"
			},
			"SynthiXRP": {
				"address": "0xccda7941aB1AC7a32F49843c0b3EDF618b20F6Ae",
				"status": "replaced",
				"replaced_in": "v2.20.1"
			},
			"SynthiLINK": {
				"address": "0x8c6680412e914932A9abC02B6c7cbf690e583aFA",
				"status": "replaced",
				"replaced_in": "v2.20.1"
			},
			"SynthiLTC": {
				"address": "0xfca2e82E5414c695c81b99D753b0b11c50bDC93D",
				"status": "replaced",
				"replaced_in": "v2.20.1"
			},
			"SynthiDEFI": {
				"address": "0xaE7D62Fb6a305E6d9E9F8c43bbb41093c2bE52f6",
				"status": "replaced",
				"replaced_in": "v2.20.1"
			},
			"AddressResolver": {
				"address": "0xFbB6526ed92DA8915d4843a86166020d0B7bAAd0",
				"status": "replaced",
				"replaced_in": "v2.23.3"
			},
			"Exchanger": {
				"address": "0x6289fd70d3Dce8DE61896959cdEfcFF3cE46A108",
				"status": "replaced",
				"replaced_in": "v2.20.1"
			},
			"ExchangeState": {
				"address": "0x545973f28950f50fc6c7F52AAb4Ad214A27C0564",
				"status": "current"
			},
			"Issuer": {
				"address": "0x23Bf838AF72Ee8F43870A73947d8F4Edb63adAe3",
				"status": "replaced",
				"replaced_in": "v2.19.6"
			},
			"EtherCollateral": {
				"address": "0x0F3d8ad599Be443A54c7934B433A87464Ed0DFdC",
				"status": "replaced",
				"replaced_in": "v2.26.2"
			}
		}
	},
	"v2.19.6": {
		"tag": "v2.19.6",
		"fulltag": "v2.19.6-alpha-38",
		"release": "Achernar",
		"network": "mainnet",
		"date": "2020-02-28T14:01:33+11:00",
		"commit": "176e5a241248b58f6a017553a70328612670cb07",
		"contracts": {
			"Unipool": {
				"address": "0x48D7f315feDcaD332F68aafa017c7C158BC54760",
				"status": "current"
			},
			"Synthetix": {
				"address": "0x8454190C164e52664Af2c9C24ab58c4e14D6bbE4",
				"status": "replaced",
				"replaced_in": "v2.20.1"
			},
			"Issuer": {
				"address": "0x357b58E0b1Be9d8A944380048fa1080c57c7A362",
				"status": "replaced",
				"replaced_in": "v2.20.1"
			},
			"IssuanceEternalStorage": {
				"address": "0x631E93A0fb06B5eC6d52c0A2D89a3f9672d6Ba64",
				"status": "current"
			}
		}
	},
	"v2.20.1": {
		"tag": "v2.20.1",
		"fulltag": "v2.20.1-1",
		"release": "Betelgeuse",
		"network": "mainnet",
		"date": "2020-03-31T15:11:35+11:00",
		"commit": "5f48ad4d4fe2e59d07de3d064492d2a5cf31a5f2",
		"contracts": {
			"FeePool": {
				"address": "0x8a34AefF4cDed94aFa786fcf811A6307aA7c656a",
				"status": "replaced",
				"replaced_in": "v2.22.4"
			},
			"Synthetix": {
				"address": "0x2987252148e34863612Ac7f4Ef3260de0C2A68f7",
				"status": "replaced",
				"replaced_in": "v2.22.4"
			},
			"SynthsAUD": {
				"address": "0xe04d8770Dc06135Dd97214ea8bcbf7B1CC057AA3",
				"status": "current"
			},
			"SynthsBTC": {
				"address": "0x17628A557d1Fc88D1c35989dcBAC3f3e275E2d2B",
				"status": "current"
			},
			"SynthsCHF": {
				"address": "0x253914cf059f4c3E277c28060C404acFc38FB6e2",
				"status": "current"
			},
			"SynthsEUR": {
				"address": "0x2fB419E7023b32201e9aB3aba947f5c101a5C30e",
				"status": "current"
			},
			"SynthsGBP": {
				"address": "0xB3098Ae40f488ffdb979827Fd01597CC20c5a5A0",
				"status": "current"
			},
			"SynthsJPY": {
				"address": "0x8ed1B71B00DbaB96A6db6DF0C910f749243de6D3",
				"status": "current"
			},
			"SynthsUSD": {
				"address": "0xAe38b81459d74A8C16eAa968c792207603D84480",
				"status": "current"
			},
			"SynthsXAG": {
				"address": "0x1B9d6cD65dDC981410cb93Af91B097667E0Bc7eE",
				"status": "current"
			},
			"SynthsXAU": {
				"address": "0xA408d8e01C8E084B67559226C5B55D6F0B7074e2",
				"status": "current"
			},
			"SynthsETH": {
				"address": "0xD0DC005d31C2979CC0d38718e23c82D1A50004C0",
				"status": "current"
			},
			"SynthsBNB": {
				"address": "0xadaD43Be81E2206f6D1aF4299cA2a029e16af7AB",
				"status": "current"
			},
			"SynthiBTC": {
				"address": "0xc704c9AA89d1ca60F67B3075d05fBb92b3B00B3B",
				"status": "current"
			},
			"SynthiETH": {
				"address": "0xaE55F163337A2A46733AA66dA9F35299f9A46e9e",
				"status": "current"
			},
			"SynthiBNB": {
				"address": "0xf86048DFf23cF130107dfB4e6386f574231a5C65",
				"status": "current"
			},
			"DelegateApprovals": {
				"address": "0x15fd6e554874B9e70F832Ed37f231Ac5E142362f",
				"status": "current"
			},
			"SynthsMKR": {
				"address": "0xD1599E478cC818AFa42A4839a6C665D9279C3E50",
				"status": "deleted"
			},
			"SynthsTRX": {
				"address": "0xC4Be4583bc0307C56CF301975b2B2B1E5f95fcB2",
				"status": "current"
			},
			"SynthsXTZ": {
				"address": "0x91DBC6f587D043FEfbaAD050AB48696B30F13d89",
				"status": "current"
			},
			"SynthiMKR": {
				"address": "0x1228c7D8BBc5bC53DB181bD7B1fcE765aa83bF8A",
				"status": "deleted"
			},
			"SynthiTRX": {
				"address": "0xdD87cbDe3C1f8F728C7924c8C9C983Af6dfcfeA8",
				"status": "current"
			},
			"SynthiXTZ": {
				"address": "0x6dFDFbfB4B180be4482F8b753fb33720C2831a9f",
				"status": "current"
			},
			"SynthsCEX": {
				"address": "0x5eA2544551448cF6DcC1D853aDdd663D480fd8d3",
				"status": "current"
			},
			"SynthiCEX": {
				"address": "0x817c39c8825e12eA7752483c85dd2c800b78B357",
				"status": "current"
			},
			"SynthsXRP": {
				"address": "0xF5d0BFBc617d3969C1AcE93490A76cE80Db1Ed0e",
				"status": "current"
			},
			"SynthsLTC": {
				"address": "0x6cF29c515A33209c6eCa43c293004ac80c0614f0",
				"status": "current"
			},
			"SynthsLINK": {
				"address": "0xAf918f4a72BC34E59dFaF65866feC87947F1f590",
				"status": "current"
			},
			"SynthsDEFI": {
				"address": "0xf5a6115Aa582Fd1BEEa22BC93B7dC7a785F60d03",
				"status": "current"
			},
			"SynthiXRP": {
				"address": "0x71Cd588eFA3609bc14E7B0c7C57dDDfd3a72E8a2",
				"status": "current"
			},
			"SynthiLINK": {
				"address": "0x63d630B6D89c21E171E86c51C7243284510DBd79",
				"status": "current"
			},
			"SynthiLTC": {
				"address": "0x0f5BdfD0958345C2e7Adb1741024aEd6Dd159e6C",
				"status": "current"
			},
			"SynthiDEFI": {
				"address": "0x489d4D4c4bC781EAab3A36C44d66762Ceb6e1e2D",
				"status": "current"
			},
			"Exchanger": {
				"address": "0x271d0C1940fE546e787B273A0CCc780ECD8db461",
				"status": "replaced",
				"replaced_in": "v2.22.4"
			},
			"Issuer": {
				"address": "0xdE51788d7113bCf845b62B878bD5Ed971A49CF85",
				"status": "replaced",
				"replaced_in": "v2.22.4"
			},
			"SystemStatus": {
				"address": "0x4534E92eefecc63C6105F53893D355C14aA129cf",
				"status": "current"
			},
			"DelegateApprovalsEternalStorage": {
				"address": "0x8F586F063ffbb89b186C8e604FC6614766f9C9d1",
				"status": "current"
			}
		}
	},
	"v2.21.6": {
		"tag": "v2.21.6",
		"fulltag": "v2.21.6-1",
		"release": "Hadar",
		"network": "mainnet",
		"date": "2020-04-02T20:34:45+11:00",
		"commit": "749da0208911b419eedc9dd5c6dc8e229e3dd30b",
		"contracts": {
			"TokenStatesEOS": {
				"address": "0x631443C4121ca7B4c90dC79a37B1DcE8B79aDeEc",
				"status": "current"
			},
			"ProxysEOS": {
				"address": "0x88C8Cf3A212c0369698D13FE98Fcb76620389841",
				"status": "current"
			},
			"SynthsEOS": {
				"address": "0x31a9c51eEd5282F11ae5CDD061A65A4ce0346C08",
				"status": "current"
			},
			"TokenStatesBCH": {
				"address": "0xb7ee031093B9578DF124983823330BBe277FD8b4",
				"status": "current"
			},
			"ProxysBCH": {
				"address": "0x36a2422a863D5B950882190Ff5433E513413343a",
				"status": "current"
			},
			"SynthsBCH": {
				"address": "0x9b68b85c61B082B2495B342F26B20a57cFd73D26",
				"status": "current"
			},
			"TokenStatesETC": {
				"address": "0xd4DB55Cf39c37BEAa3A47F2555D57B4ea2d9Ff39",
				"status": "current"
			},
			"ProxysETC": {
				"address": "0x22602469d704BfFb0936c7A7cfcD18f7aA269375",
				"status": "current"
			},
			"SynthsETC": {
				"address": "0x2369D37ae9B30451D859C11CAbAc70df1CE48F78",
				"status": "current"
			},
			"TokenStatesDASH": {
				"address": "0x136b1EC699c62b0606854056f02dC7Bb80482d63",
				"status": "current"
			},
			"ProxysDASH": {
				"address": "0xfE33ae95A9f0DA8A845aF33516EDc240DCD711d6",
				"status": "current"
			},
			"SynthsDASH": {
				"address": "0xc66499aCe3B6c6a30c784bE5511E8d338d543913",
				"status": "current"
			},
			"TokenStatesXMR": {
				"address": "0x23d5381713841724A67B731026b32322228cA3C7",
				"status": "current"
			},
			"ProxysXMR": {
				"address": "0x5299d6F7472DCc137D7f3C4BcfBBB514BaBF341A",
				"status": "current"
			},
			"SynthsXMR": {
				"address": "0x86FD9c0261E804476bA11056fFD758da2469ed56",
				"status": "current"
			},
			"TokenStatesADA": {
				"address": "0x9956c5019a24fbd5B506AD070b771577bAc5c343",
				"status": "current"
			},
			"ProxysADA": {
				"address": "0xe36E2D3c7c34281FA3bC737950a68571736880A1",
				"status": "deleted"
			},
			"SynthsADA": {
				"address": "0x1Cda42C559D2EB137103D9A01d1ae736dEDA3aEF",
				"status": "current"
			},
			"TokenStatesFTSE": {
				"address": "0xD1B420854527e4b0e489bd37ec8f9DB1E6305515",
				"status": "current"
			},
			"ProxysFTSE": {
				"address": "0x23348160D7f5aca21195dF2b70f28Fce2B0be9fC",
				"status": "current"
			},
			"SynthsFTSE": {
				"address": "0x8D34924EAe7578692775fDd94Ed27bc355397E4a",
				"status": "current"
			},
			"TokenStatesNIKKEI": {
				"address": "0xc69D8B688a309FDEa9273DDE1A46bF1e51928a55",
				"status": "current"
			},
			"ProxysNIKKEI": {
				"address": "0x757de3ac6B830a931eF178C6634c5C551773155c",
				"status": "current"
			},
			"SynthsNIKKEI": {
				"address": "0x4CeB220C5E38E27ef5187F7ab853aC182D233d39",
				"status": "current"
			},
			"TokenStateiEOS": {
				"address": "0x68a8b098967Ae077dcFf5cC8E29B7cb15f1A3cC8",
				"status": "current"
			},
			"ProxyiEOS": {
				"address": "0xF4EebDD0704021eF2a6Bbe993fdf93030Cd784b4",
				"status": "current"
			},
			"SynthiEOS": {
				"address": "0xc66a263f2C7C1Af0bD70c6cA4Bff5936F3D6Ef9F",
				"status": "current"
			},
			"TokenStateiBCH": {
				"address": "0x780a7206313F411db5f32c79B15B1C80FaABED59",
				"status": "current"
			},
			"ProxyiBCH": {
				"address": "0xf6E9b246319ea30e8C2fA2d1540AAEBF6f9E1B89",
				"status": "current"
			},
			"SynthiBCH": {
				"address": "0x0E87a320daCE86A0b427FA2Bae282dE5c7697278",
				"status": "current"
			},
			"TokenStateiETC": {
				"address": "0x71892d13BA2b19f196760f619eE9C67534a49E37",
				"status": "current"
			},
			"ProxyiETC": {
				"address": "0xd50c1746D835d2770dDA3703B69187bFfeB14126",
				"status": "current"
			},
			"SynthiETC": {
				"address": "0xF13f9E75913b352622F8AEEA5Ac32498b1C228d0",
				"status": "current"
			},
			"TokenStateiDASH": {
				"address": "0x01ADA1140cA795897c45016Dfd296382267b264a",
				"status": "current"
			},
			"ProxyiDASH": {
				"address": "0xCB98f42221b2C251A4E74A1609722eE09f0cc08E",
				"status": "current"
			},
			"SynthiDASH": {
				"address": "0x5f7A299Be82D8f5A626300c62C477b233F616121",
				"status": "current"
			},
			"TokenStateiXMR": {
				"address": "0xE20117888AB22ACF65b02C196A9f8423b502876c",
				"status": "current"
			},
			"ProxyiXMR": {
				"address": "0x4AdF728E2Df4945082cDD6053869f51278fae196",
				"status": "current"
			},
			"SynthiXMR": {
				"address": "0xC5D2b3f5DAf11B6111Af86a72A5938B0fE6c5045",
				"status": "current"
			},
			"TokenStateiADA": {
				"address": "0xD636802A5b903b23726189D9B89daAD2750177FA",
				"status": "current"
			},
			"ProxyiADA": {
				"address": "0x8A8079c7149B8A1611e5C5d978DCA3bE16545F83",
				"status": "current"
			},
			"SynthiADA": {
				"address": "0x9D4193187B247a400E8D8ba716F1C18c0dC65528",
				"status": "current"
			}
		}
	},
	"v2.21.12": {
		"tag": "v2.21.12",
		"fulltag": "v2.21.12-107",
		"release": "Hadar",
		"network": "mainnet",
		"date": "2020-05-08T12:52:06-04:00",
		"commit": "19997724bc7eaceb902c523a6742e0bd74fc75cb",
		"contracts": {
			"ReadProxyAddressResolver": {
				"address": "0x4E3b31eB0E5CB73641EE1E65E7dCEFe520bA3ef2",
				"status": "current"
			}
		}
	},
	"v2.22.4": {
		"tag": "v2.22.4",
		"fulltag": "v2.22.4",
		"release": "Altair",
		"network": "mainnet",
		"date": "2020-06-05T14:45:28+10:00",
		"commit": "5c7e67ba325f8506c34e163b215ae36a16537a91",
		"contracts": {
			"FeePool": {
				"address": "0x21bD6b9C3cB3f7E0c6Aa7061D2B02f22CDEbD2aB",
				"status": "replaced",
				"replaced_in": "v2.23.3"
			},
			"Synthetix": {
				"address": "0xc6738ed1Eb79FA23941c75b4f437fC65893b5476",
				"status": "replaced",
				"replaced_in": "v2.23.3"
			},
			"Exchanger": {
				"address": "0x7Dfe5aa8fc36c0Ae788a3a71062728bFc3036216",
				"status": "replaced",
				"replaced_in": "v2.23.3"
			},
			"Issuer": {
				"address": "0xEB4c3266E1b295654EC36F16FFCFD24D3Ef3E735",
				"status": "replaced",
				"replaced_in": "v2.23.3"
			},
			"Liquidations": {
				"address": "0x9f9C7BA80442767e7BeF5E8121cEc53cF8182827",
				"status": "current"
			},
			"EternalStorageLiquidations": {
				"address": "0x0F7c200C4d3b5570C777764884Ce6DE67F31D3Ba",
				"status": "current"
			}
		}
	},
	"v2.23.3": {
		"tag": "v2.23.3",
		"fulltag": "v2.23.3",
		"release": "Acrux",
		"network": "mainnet",
		"date": "2020-06-30T15:44:41+10:00",
		"commit": "4fd3c1e6ac849f8c43277493e636a2ecc63801e0",
		"contracts": {
			"ExchangeRates": {
				"address": "0xba727c69636491ecdfE3E6F64cBE9428aD371e48",
				"status": "current"
			},
			"FeePool": {
				"address": "0x6AAeBDfbf23134eF8d81deB2E253f32394B2857B",
				"status": "current"
			},
			"Synthetix": {
				"address": "0x4E2f13a347584b17F99521497B987f01660b877d",
				"status": "replaced",
				"replaced_in": "v2.24.0"
			},
			"AddressResolver": {
				"address": "0x61166014E3f04E40C953fe4EAb9D9E40863C83AE",
				"status": "current"
			},
			"Exchanger": {
				"address": "0xfaDAFb3ece40Eac206404B8dF5aF841F16f60E62",
				"status": "replaced",
				"replaced_in": "v2.26.2"
			},
			"Issuer": {
				"address": "0xb7D018F57b82D1523f15a270d6b942836204310b",
				"status": "current"
			},
			"BinaryOptionMarketFactory": {
				"address": "0x8EC58faA4c1B693B50B7F1331897AD6B52Dd824A",
				"status": "replaced",
				"replaced_in": "v2.25.0"
			},
			"BinaryOptionMarketManager": {
				"address": "0x673e76631981Cb55783527F744e581ABA8Cf406D",
				"status": "replaced",
				"replaced_in": "v2.25.0"
			}
		}
	},
	"v2.24.0": {
		"tag": "v2.24.0",
		"fulltag": "v2.24.0",
		"release": "Aldebaran",
		"network": "mainnet",
		"date": "2020-07-01T14:54:11+10:00",
		"commit": "280652bae2d971281b8bf96a319c1c8139ec15c3",
		"contracts": {
			"Synthetix": {
				"address": "0x5eF0de4bd373e435341Cd82311dfb13d5E8fdEf5",
				"status": "current"
			}
		}
	},
	"v2.25.0": {
		"tag": "v2.25.0",
		"fulltag": "v2.25.0",
		"release": "Antares",
		"network": "mainnet",
		"date": "2020-07-20T13:50:06+10:00",
		"commit": "4833cb929d5af6715112537cac3b04b5d7a8b157",
		"contracts": {
			"BinaryOptionMarketFactory": {
				"address": "0x72c091691b5cD86fAcD048972157985f74Ea1F07",
				"status": "current"
			},
			"BinaryOptionMarketManager": {
				"address": "0x8071bA88e58a19176EF007995FB5D9E1Faa73F92",
				"status": "current"
			}
		}
	},
	"v2.26.0-alpha": {
		"tag": "v2.26.0-alpha",
		"fulltag": "v2.26.0-alpha",
		"release": "Spica",
		"network": "mainnet",
		"date": "2020-07-24T12:27:23+10:00",
		"commit": "c4dd4413cbbd3c0b40dfee2f9119af2dcb6a82e5",
		"contracts": {
			"StakingRewardsSNXBalancer": {
				"address": "0xFBaEdde70732540cE2B11A8AC58Eb2dC0D69dE10",
				"status": "current"
			},
			"StakingRewardsiETH": {
				"address": "0xC746bc860781DC90BBFCD381d6A058Dc16357F8d",
				"status": "replaced",
				"replaced_in": "v2.26.3"
			},
			"StakingRewardssBTCCurve": {
				"address": "0x13C1542A468319688B89E323fe9A3Be3A90EBb27",
				"status": "current"
			},
			"StakingRewardssUSDCurve": {
				"address": "0xDCB6A51eA3CA5d3Fd898Fd6564757c7aAeC3ca92",
				"status": "current"
			},
			"StakingRewardssXAUUniswapV2": {
				"address": "0x8302FE9F0C509a996573D3Cc5B0D5D51e4FDD5eC",
				"status": "current"
			}
		}
	},
	"v2.26.2": {
		"tag": "v2.26.2",
		"fulltag": "v2.26.2",
		"release": "Spica",
		"network": "mainnet",
		"date": "2020-07-30T13:13:50+10:00",
		"commit": "bda26772bfe5f1bcc7c93d653f80deb60fe2e905",
		"contracts": {
			"Exchanger": {
				"address": "0x439502C922ADA61FE49329248B7A8ecb31C0b329",
				"status": "current"
			},
			"EtherCollateral": {
				"address": "0x7133afF303539b0A4F60Ab9bd9656598BF49E272",
				"status": "current"
			}
		}
<<<<<<< HEAD
=======
	},
	"v2.26.3": {
		"tag": "v2.26.3",
		"fulltag": "v2.26.3",
		"release": "Spica",
		"network": "mainnet",
		"date": "2020-08-14T15:22:27-06:00",
		"commit": "60c8390d525949507f8cf2c952c342a97a0826fe",
		"contracts": {
			"StakingRewardsiETH": {
				"address": "0x6Dc0b8A7DACe47Bc75D2dDFDF8BF29e363d92693",
				"status": "current"
			},
			"StakingRewardsiBTC": {
				"address": "0xE5Ea1DDA3299C0b133a93A47eF9F5536C6892AcE",
				"status": "current"
			},
			"BinaryOptionMarketData": {
				"address": "0xe523184876c97945da45998582526cDb6a3dA260",
				"status": "current"
			},
			"SynthUtil": {
				"address": "0x81Aee4EA48f678E172640fB5813cf7A96AFaF6C3",
				"status": "current"
			},
			"DappMaintenance": {
				"address": "0xAb0B2f1Cf979cdbF4676251F35353eC5AF2732Dd",
				"status": "current"
			}
		}
>>>>>>> 91d93638
	}
}<|MERGE_RESOLUTION|>--- conflicted
+++ resolved
@@ -2127,8 +2127,6 @@
 				"status": "current"
 			}
 		}
-<<<<<<< HEAD
-=======
 	},
 	"v2.26.3": {
 		"tag": "v2.26.3",
@@ -2159,6 +2157,5 @@
 				"status": "current"
 			}
 		}
->>>>>>> 91d93638
 	}
 }