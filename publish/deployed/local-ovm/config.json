{
	"SystemSettings": {
		"deploy": true
	},
	"AddressResolver": {
		"deploy": true
	},
	"ReadProxyAddressResolver": {
		"deploy": true
	},
	"DebtCache": {
		"deploy": true
	},
	"Depot": {
		"deploy": true
	},
	"TradingRewards": {
		"deploy": true
	},
	"EscrowChecker": {
		"deploy": true
	},
	"ExchangeRates": {
		"deploy": true
	},
	"Exchanger": {
		"deploy": true
	},
	"ExchangeState": {
		"deploy": true
	},
	"EtherCollateral": {
		"deploy": true
	},
	"EtherCollateralsUSD": {
		"deploy": true
	},
	"FeePool": {
		"deploy": true
	},
	"FeePoolState": {
		"deploy": true
	},
	"FeePoolEternalStorage": {
		"deploy": true
	},
	"FlexibleStorage": {
		"deploy": true
	},
	"DelegateApprovals": {
		"deploy": true
	},
	"DelegateApprovalsEternalStorage": {
		"deploy": true
	},
	"Issuer": {
		"deploy": true
	},
	"EternalStorageLiquidations": {
		"deploy": true
	},
	"Liquidations": {
		"deploy": true
	},
	"SupplySchedule": {
		"deploy": true
	},
	"Synthetix": {
		"deploy": true
	},
	"SynthetixEscrow": {
		"deploy": true
	},
	"RewardEscrow": {
		"deploy": true
	},
	"RewardEscrowV2": {
		"deploy": true
	},
	"RewardsDistribution": {
		"deploy": true
	},
	"SynthetixState": {
		"deploy": true
	},
	"SystemStatus": {
		"deploy": true
	},
	"SynthUtil": {
		"deploy": true
	},
	"DappMaintenance": {
		"deploy": true
	},
	"SynthsUSD": {
		"deploy": true
	},
	"ProxyERC20": {
		"deploy": true
	},
	"ProxyERC20sUSD": {
		"deploy": true
	},
	"ProxyFeePool": {
		"deploy": true
	},
	"ProxySynthetix": {
		"deploy": true
	},
	"ProxysUSD": {
		"deploy": true
	},
	"SafeDecimalMath": {
		"deploy": true
	},
	"Math": {
		"deploy": true
	},
	"TokenStateSynthetix": {
		"deploy": true
	},
	"TokenStatesUSD": {
		"deploy": true
	},
	"TokenStatesETH": {
		"deploy": true
	},
	"ProxysETH": {
		"deploy": true
	},
	"SynthsETH": {
		"deploy": true
	},
	"SynthetixBridgeToBase": {
		"deploy": true
	},
	"CollateralManager": {
		"deploy": true
	},
<<<<<<< HEAD
	"CollateralShort": {
=======
	"EtherWrapper": {
		"deploy": true
	},
	"NativeEtherWrapper": {
>>>>>>> 8e740cde
		"deploy": true
	}
}<|MERGE_RESOLUTION|>--- conflicted
+++ resolved
@@ -137,14 +137,10 @@
 	"CollateralManager": {
 		"deploy": true
 	},
-<<<<<<< HEAD
 	"CollateralShort": {
-=======
-	"EtherWrapper": {
 		"deploy": true
 	},
-	"NativeEtherWrapper": {
->>>>>>> 8e740cde
+	"EtherWrapper": {
 		"deploy": true
 	}
 }