--- conflicted
+++ resolved
@@ -1,7 +1,6 @@
 const ethers = require('ethers');
 const { toBytes32 } = require('../../..');
 
-<<<<<<< HEAD
 async function updateExchangeRatesIfNeeded({ ctx, forceUpdate = false }) {
 	const { Synthetix, DebtCache } = ctx.contracts;
 
@@ -13,12 +12,6 @@
 	// fails with "Only the oracle can perform this action". It's easier to
 	// just force it for now, as this is temporary until we get CL feeds on L2.
 	if ((await Synthetix.anySynthOrSNXRateIsInvalid()) || forceUpdate) {
-=======
-async function updateExchangeRatesIfNeeded({ ctx }) {
-	const { Synthetix, DebtCache } = ctx.contracts;
-
-	if (await Synthetix.anySynthOrSNXRateIsInvalid()) {
->>>>>>> df1e4638
 		await _simulateExchangeRates({ ctx });
 	}
 
@@ -31,12 +24,8 @@
 async function _simulateExchangeRates({ ctx }) {
 	const { Issuer } = ctx.contracts;
 	let { ExchangeRates } = ctx.contracts;
-<<<<<<< HEAD
-	ExchangeRates = ExchangeRates.connect(ctx.users.owner);
-=======
 	const oracle = await ExchangeRates.oracle();
 	ExchangeRates = ExchangeRates.connect(ctx.provider.getSigner(oracle));
->>>>>>> df1e4638
 
 	const currencyKeys = (await Issuer.availableCurrencyKeys())
 		.filter(key => key !== toBytes32('sUSD'))
