const SupplySchedule = artifacts.require('SupplySchedule');
const { toUnit, currentTime, divideDecimal, fastForwardTo } = require('../utils/testUtils');
const BN = require('bn.js');

contract('SupplySchedule', async function(accounts) {
	const DAY = 86400;
	const WEEK = 604800;
	const YEAR = 31536000;

	const [deployerAccount, owner, account1, synthetix] = accounts;

	let supplySchedule;

	beforeEach(async function() {
		// Save ourselves from having to await deployed() in every single test.
		// We do this in a beforeEach instead of before to ensure we isolate
		// contract interfaces to prevent test bleed.
		supplySchedule = await SupplySchedule.deployed();
		await supplySchedule.setSynthetix(synthetix, { from: owner });
	});

	it('should set constructor params on deployment', async function() {
		// constructor(address _owner) //
		const instance = await SupplySchedule.new(account1, {
			from: deployerAccount,
		});

		assert.equal(await instance.owner(), account1);
	});

	describe('linking synthetix', async function() {
		it('should have set synthetix', async function() {
			const synthetixAddress = await supplySchedule.synthetix();
			assert.equal(synthetixAddress, synthetix);
		});
	});

	describe('functions and modifiers', async function() {
		it('should calculate weeks to mint and round down to full week', async function() {
			const expectedResult = web3.utils.toBN(0);
			const secondsSinceLastWeek = 300; // 604,800 seconds in 7 day week

			assert.bnEqual(
				await supplySchedule._numWeeksRoundedDown(secondsSinceLastWeek),
				expectedResult
			);
		});

		it('should calculate 1 weeks to mint and round down to full week', async function() {
			const expectedWeeks = web3.utils.toBN(1);
			const secondsSinceLastWeek = WEEK * 1.5; // 604,800 seconds in 7 day week

			assert.bnEqual(
				await supplySchedule._numWeeksRoundedDown(secondsSinceLastWeek),
				expectedWeeks
			);
		});

		it('should calculate 1 weeks to mint and round down to full week given 678767', async function() {
			const expectedWeeks = web3.utils.toBN(1);
			const secondsSinceLastWeek = 678767; // 604,800 seconds in 7 day week

			assert.bnEqual(
				await supplySchedule._numWeeksRoundedDown(secondsSinceLastWeek),
				expectedWeeks
			);
		});

		it('should calculate 2 weeks to mint and round down to full week given 2.5 weeks', async function() {
			const expectedWeeks = web3.utils.toBN(2);
			const secondsSinceLastWeek = WEEK * 2.5;

			assert.bnEqual(
				await supplySchedule._numWeeksRoundedDown(secondsSinceLastWeek),
				expectedWeeks
			);
		});

		describe('mintable supply', async function() {
			const supplySchedules = {
				secondYearSupply: 75000000,
				thirdYearSupply: 37500000,
				fourthYearSupply: 18750000,
				fifthYearSupply: 9375000,
				sixthYearSupply: 4687500,
			};

			const YEAR_TWO_START = 1552435200;
			const weeklyIssuance = divideDecimal(supplySchedules.secondYearSupply, 52);
			const weekOne = 1552435220; // first week Year 2 schedule

			async function checkMintedValues(index, previousAmount, currentAmount = new BN(0)) {
				const scheduleBefore = await supplySchedule.schedules(index);
				const lastYearScheduleBefore = await supplySchedule.schedules(index - 1);
				const now = await currentTime();

				await supplySchedule.updateMintValues({ from: synthetix });

				const currentSchedule = await supplySchedule.schedules(index);
				const lastMintEvent = await supplySchedule.lastMintEvent();

				if (previousAmount) {
					const lastYearSchedule = await supplySchedule.schedules(index - 1);
					assert.bnEqual(
						lastYearSchedule.totalSupplyMinted,
						lastYearScheduleBefore.totalSupplyMinted.add(previousAmount)
					);
				}

				assert.bnEqual(
					currentSchedule.totalSupplyMinted,
					scheduleBefore.totalSupplyMinted.add(currentAmount)
				);
				assert.ok(lastMintEvent.toNumber() >= now); // lastMintEvent is updated to >= now
			}

			it('should calculate the mintable supply as 0 for 1st week in year 2 - 75M supply', async function() {
				const expectedIssuance = web3.utils.toBN(0);
				// fast forward EVM to Week 1 in Year 2 schedule starting at UNIX 1552435200+
				await fastForwardTo(new Date(weekOne * 1000));

				assert.bnEqual(await supplySchedule.mintableSupply(), expectedIssuance);
			});

			it('should calculate the mintable supply for one weeks in year 2 in week 2 - 75M supply', async function() {
				const expectedIssuance = divideDecimal(supplySchedules.secondYearSupply, 52);
				const weekTwo = weekOne + WEEK;
				// fast forward EVM to Week 2 in Year 2 schedule starting at UNIX 1552435200+
				await fastForwardTo(new Date(weekTwo * 1000));

				assert.bnEqual(await supplySchedule.mintableSupply(), expectedIssuance);
			});

			it('should calculate the mintable supply for two weeks in year 2 in week 3 - 75M supply', async function() {
				const expectedIssuance = divideDecimal(supplySchedules.secondYearSupply, 52 / 2);
				const weekThree = weekOne + 2 * WEEK;
				// fast forward EVM to within Week 3 in Year 2 schedule starting at UNIX 1552435200+
				await fastForwardTo(new Date(weekThree * 1000));

				// bnClose as 52 /3 weeks results in a recursive number that is rounded
				assert.bnEqual(await supplySchedule.mintableSupply(), expectedIssuance);
			});

			it('should calculate the mintable supply for three weeks in year 2 in week 4 - 75M supply', async function() {
				const expectedIssuance = weeklyIssuance.mul(new BN(3));
				const weekThree = weekOne + 3 * WEEK;
				// fast forward EVM to within Week 3 in Year 2 schedule starting at UNIX 1552435200+
				await fastForwardTo(new Date(weekThree * 1000));

				// bnClose as 52 / 3 weeks results in a recursive number that is rounded
				assert.bnClose(await supplySchedule.mintableSupply(), expectedIssuance);
			});

			it('should calculate the mintable supply for 49 weeks in year 2 in week 50 - 75M supply', async function() {
				const supply = supplySchedules.secondYearSupply.toString();
				const expectedIssuance = toUnit(supply).sub(weeklyIssuance.mul(new BN(3))); // 52 - 3 = 49 weeks

				const weekFifty = weekOne + 49 * WEEK;
				// fast forward EVM to within Week 50 in Year 2 schedule starting at UNIX 1552435200+
				await fastForwardTo(new Date(weekFifty * 1000));

				// bnClose as weeklyIssuance.mul(new BN(3)) rounding
				assert.bnClose(await supplySchedule.mintableSupply(), expectedIssuance);
			});

			it('should calculate the mintable supply for 50 weeks in year 2 in week 51 - 75M supply', async function() {
				const supply = supplySchedules.secondYearSupply.toString();
				const expectedIssuance = toUnit(supply).sub(weeklyIssuance.mul(new BN(2))); // 52 - 2 = 50 weeks

				const weekFifty = weekOne + 50 * WEEK;
				// fast forward EVM to within Week 50 in Year 2 schedule starting at UNIX 1552435200+
				await fastForwardTo(new Date(weekFifty * 1000));

				assert.bnClose(await supplySchedule.mintableSupply(), expectedIssuance);
			});

			it('should calculate the unminted supply for previous year in year 3 week 1', async function() {
				const expectedIssuance = toUnit(supplySchedules.secondYearSupply.toString());
				const yearThreeStart = YEAR_TWO_START + YEAR; // UNIX 1583971200

				// fast forward EVM to Year 3 schedule starting at UNIX 1583971200+
				// No previous minting in Year 2
				await fastForwardTo(new Date(yearThreeStart * 1000));

				assert.bnEqual(await supplySchedule.mintableSupply(), expectedIssuance);
				await checkMintedValues(2, expectedIssuance);
			});

			it('should calculate the unminted supply for previous year in year 4 week 1', async function() {
				const expectedIssuance = toUnit(supplySchedules.thirdYearSupply.toString());
				const yearFourStart = YEAR_TWO_START + 2 * YEAR; // UNIX 1615507200

				// fast forward EVM to Year 4 schedule starting at UNIX 1615507200+
				// No previous minting in Year 3
				await fastForwardTo(new Date(yearFourStart * 1000));

				assert.bnEqual(await supplySchedule.mintableSupply(), expectedIssuance);
				await checkMintedValues(3, expectedIssuance);
			});

			it('should calculate the unminted supply for previous year in year 5 week 1', async function() {
				const expectedIssuance = toUnit(supplySchedules.fourthYearSupply.toString());
				const yearFiveStart = YEAR_TWO_START + 3 * YEAR; // UNIX 1647043200

				// fast forward EVM to Year 5 schedule starting at UNIX 1647043200+
				// No previous minting in Year 4
				await fastForwardTo(new Date(yearFiveStart * 1000));

				assert.bnEqual(await supplySchedule.mintableSupply(), expectedIssuance);
				await checkMintedValues(4, expectedIssuance);
			});

			it('should calculate the unminted supply for previous year in year 6 week 1', async function() {
				const expectedIssuance = toUnit(supplySchedules.fifthYearSupply.toString());
				const yearSixStart = YEAR_TWO_START + 4 * YEAR; // UNIX 1678579200

				// fast forward EVM to Year 6 schedule starting at UNIX 1678579200+
				// No previous minting in Year 5
				await fastForwardTo(new Date(yearSixStart * 1000));

				assert.bnEqual(await supplySchedule.mintableSupply(), expectedIssuance);
				await checkMintedValues(5, expectedIssuance);
			});

			it('should calculate the unminted supply for previous year in year 7 week 1', async function() {
				const expectedIssuance = toUnit(supplySchedules.sixthYearSupply.toString());
				const yearSevenStart = YEAR_TWO_START + 5 * YEAR; // UNIX 1710115200

				// fast forward EVM to Year 7 schedule starting at UNIX 1710115200+
				// No previous minting in Year 6
				await fastForwardTo(new Date(yearSevenStart * 1000));

				assert.bnEqual(await supplySchedule.mintableSupply(), expectedIssuance);
				await checkMintedValues(6, expectedIssuance);
			});

			it('should update the Year 2 schedule for 1 week after minting', async function() {
				// fast forward EVM to Week 1 in Year 2 schedule starting at UNIX 1552435200+
				const weekTwo = weekOne + 1 * WEEK;
				await fastForwardTo(new Date(weekTwo * 1000));

				const mintedSupply = await supplySchedule.mintableSupply();
				const now = await currentTime();
				await supplySchedule.updateMintValues({ from: synthetix });

				const schedule = await supplySchedule.schedules(1);
				const lastMintEvent = await supplySchedule.lastMintEvent();

				assert.bnEqual(schedule.totalSupplyMinted, mintedSupply);
				assert.ok(lastMintEvent.toNumber() >= now); // lastMintEvent is updated to >= now
			});

			it('should calculate mintable supply of 1 week after minting', async function() {
				// fast forward EVM to Week 2 in Year 2 schedule starting at UNIX 1552435200+
				const weekTwo = weekOne + 1 * WEEK;
				await fastForwardTo(new Date(weekTwo * 1000));

				const mintedSupply = await supplySchedule.mintableSupply();
				const now = await currentTime();
				await supplySchedule.updateMintValues({ from: synthetix });

				const schedule = await supplySchedule.schedules(1);
				const lastMintEvent = await supplySchedule.lastMintEvent();

				assert.bnEqual(schedule.totalSupplyMinted, mintedSupply);
				assert.ok(lastMintEvent.toNumber() >= now); // lastMintEvent is updated to >= now

				const weekThree = weekTwo + WEEK + 1 * DAY; // Sometime within week two
				// // Expect only 1 week is mintable after first week minted
				const expectedIssuance = divideDecimal(supplySchedules.secondYearSupply, 52);
				await fastForwardTo(new Date(weekThree * 1000));

				assert.bnEqual(await supplySchedule.mintableSupply(), expectedIssuance);
			});

			it('should calculate mintable supply of 2 weeks if 2+ weeks passed, after minting', async function() {
				// fast forward EVM to Week 2 in Year 2 schedule starting at UNIX 1552435200+
				const weekTwo = weekOne + 1 * WEEK;
				await fastForwardTo(new Date(weekTwo * 1000));

				// Mint the first week of supply
				const mintedSupply = await supplySchedule.mintableSupply();
				const now = await currentTime();
				await supplySchedule.updateMintValues({ from: synthetix });

				const schedule = await supplySchedule.schedules(1);
				const lastMintEvent = await supplySchedule.lastMintEvent();

				assert.bnEqual(schedule.totalSupplyMinted, mintedSupply);
				assert.ok(lastMintEvent.toNumber() >= now); // lastMintEvent is updated to >= now

				// fast forward 2 weeks to within week 4
				const weekFour = weekTwo + 2 * WEEK + 1 * DAY; // Sometime within week four
				// // Expect 2 week is mintable after first week minted
				const expectedIssuance = divideDecimal(supplySchedules.secondYearSupply, 52 / 2);
				await fastForwardTo(new Date(weekFour * 1000));

				assert.bnEqual(await supplySchedule.mintableSupply(), expectedIssuance);
			});

			it('should calculate mintable supply of 4 weeks if 4+ weeks passed, after minting', async function() {
				// fast forward EVM to Week 2 in Year 2 schedule starting at UNIX 1552435200+
				const weekTwo = weekOne + 1 * WEEK;
				await fastForwardTo(new Date(weekTwo * 1000));

				// Mint the first week of supply
				const mintedSupply = await supplySchedule.mintableSupply();
				const now = await currentTime();
				await supplySchedule.updateMintValues({ from: synthetix });

				const schedule = await supplySchedule.schedules(1);
				const lastMintEvent = await supplySchedule.lastMintEvent();

				assert.bnEqual(schedule.totalSupplyMinted, mintedSupply);
				assert.ok(lastMintEvent.toNumber() >= now); // lastMintEvent is updated to >= now

				// fast forward 4 weeks to within week 6
				const weekSix = weekTwo + 4 * WEEK + 1 * DAY; // Sometime within week six
				// // Expect 4 week is mintable after first week minted
				const expectedIssuance = divideDecimal(supplySchedules.secondYearSupply, 52 / 4);
				await fastForwardTo(new Date(weekSix * 1000));

				assert.bnEqual(await supplySchedule.mintableSupply(), expectedIssuance);
			});

			describe('mintable supply at the Year 2 / Year 3 cross over', async function() {
				const weekTwo = weekOne + 1 * WEEK;

				beforeEach(async function() {
					// Save ourselves from having to fast forward to the end of the year
					// We do this in a beforeEach instead of before to ensure we isolate
					// contract interfaces to prevent test bleed.

					// fast forward EVM to Week 2 in Year 2 schedule starting at UNIX 1552435200+
					await fastForwardTo(new Date(weekTwo * 1000));

					// Mint the first week of supply
					const mintedSupply = await supplySchedule.mintableSupply();
					const now = await currentTime();

					await supplySchedule.updateMintValues({ from: synthetix });

					const schedule = await supplySchedule.schedules(1);
					const lastMintEvent = await supplySchedule.lastMintEvent();

					assert.bnEqual(schedule.totalSupplyMinted, mintedSupply);
					assert.ok(lastMintEvent.toNumber() >= now); // lastMintEvent is updated to >= now
				});

				it('should calculate mintable supply of 49 weeks in week 51, after minting in week 2', async function() {
					const supply = supplySchedules.secondYearSupply.toString();

					// fast forward 49 weeks to within week 51
					const weekFiftyOne = weekTwo + 49 * WEEK + 1 * DAY; // Sometime within week 51
					// // Expect 49 week is mintable after first week minted
					const expectedIssuance = toUnit(supply).sub(weeklyIssuance.mul(new BN(3))); // 52 - 3 = 49 weeks
					await fastForwardTo(new Date(weekFiftyOne * 1000));

					assert.bnClose(await supplySchedule.mintableSupply(), expectedIssuance);

					// Update the supply minted
					const mintedSupply = await supplySchedule.mintableSupply();
					const now = await currentTime();

					await supplySchedule.updateMintValues({ from: synthetix });

					const schedule = await supplySchedule.schedules(1);
					const lastMintEvent = await supplySchedule.lastMintEvent();

					assert.bnEqual(schedule.totalSupplyMinted, mintedSupply.add(weeklyIssuance));
					assert.ok(lastMintEvent.toNumber() >= now); // lastMintEvent is updated to >= now
				});

<<<<<<< HEAD
				// it('should calculate mintable supply of 2 weeks from Year 2, in Year 3 week 1', async function() {
				// 	const yearTwoStart = 1552435200;
				// 	const supplyYearTwo = supplySchedules.secondYearSupply.toString();
				// 	const supplyYearThree = supplySchedules.thirdYearSupply.toString();

				// 	// fast forward 49 weeks to within week 51
				// 	const weekFiftyOne = weekTwo + 49 * WEEK + 1 * DAY; // Sometime within week 51
				// 	// // Expect 49 week is mintable after first week minted
				// 	const expectedIssuance = toUnit(supplyYearTwo).sub(weeklyIssuance.mul(new BN(3))); // 52 - 3 = 49 weeks
				// 	await fastForwardTo(new Date(weekFiftyOne * 1000));

				// 	assert.bnClose(await supplySchedule.mintableSupply(), expectedIssuance);

				// 	// Update the supply minted
				// 	const mintedSupply = await supplySchedule.mintableSupply();
				// 	const now = await currentTime();
				// 	await supplySchedule.updateMintValues({ from: synthetix });

				// 	const schedule = await supplySchedule.schedules(1);
				// 	console.log(
				// 		'schedule',
				// 		schedule.totalSupply.toString(),
				// 		schedule.totalSupplyMinted.toString()
				// 	);
				// 	assert.bnEqual(schedule.totalSupplyMinted, mintedSupply.add(weeklyIssuance));
				// });
=======
				it('should calculate mintable supply of 2 weeks from end of Year 2, in Year 3 week 1', async function() {
					const yearTwoStart = 1552435200;
					const supplyYearTwo = supplySchedules.secondYearSupply.toString();

					// fast forward 49 weeks to within week 51
					const weekFiftyOne = weekTwo + 49 * WEEK + 1 * DAY; // Sometime within week 51
					// // Expect 49 week is mintable after first week minted
					let expectedIssuance = toUnit(supplyYearTwo).sub(weeklyIssuance.mul(new BN(3))); // 52 - 3 = 49 weeks
					await fastForwardTo(new Date(weekFiftyOne * 1000));

					assert.bnClose(await supplySchedule.mintableSupply(), expectedIssuance);

					// Update the supply minted
					const mintedSupply = await supplySchedule.mintableSupply();
					const now = await currentTime();
					await supplySchedule.updateMintValues({ from: synthetix });

					let lastMintEvent;
					const schedule = await supplySchedule.schedules(1);
					lastMintEvent = await supplySchedule.lastMintEvent();

					assert.bnEqual(schedule.totalSupplyMinted, mintedSupply.add(weeklyIssuance));
					assert.ok(lastMintEvent.toNumber() >= now); // lastMintEvent is updated to >= now

					// fast forward 1 week to within week 1 in Year 3
					const weekFiftyThree = yearTwoStart + 52 * WEEK + 1 * DAY; // Sometime within week 1, Year 3
					await fastForwardTo(new Date(weekFiftyThree * 1000));

					// Expect two weeks of Year 2 mintable - none from Year 3 schedule in week 1 of Year 3
					expectedIssuance = divideDecimal(supplySchedules.secondYearSupply, 52 / 2);

					assert.bnClose(await supplySchedule.mintableSupply(), expectedIssuance);

					// Update the supply minted again
					const blockTime = await currentTime();
					await supplySchedule.updateMintValues({ from: synthetix });

					// Get Year 2 schedule again
					const scheduleYear2 = await supplySchedule.schedules(1);
					const scheduleYear3 = await supplySchedule.schedules(2);
					lastMintEvent = await supplySchedule.lastMintEvent();

					// Check Year 2 schedule is fully minted & Year 3 schedule hasn't been updated
					// lastMintEvent is updated to >= now
					assert.ok(lastMintEvent.toNumber() >= blockTime);
					assert.bnEqual(scheduleYear2.totalSupply, scheduleYear2.totalSupplyMinted);

					// Check Year 3 schedule
					assert.bnEqual(scheduleYear3.totalSupplyMinted, toUnit('0'));
				});

				it('should calculate mintable supply of 2 weeks from end of Year 2 + 1 week from Year 3, in Year 3 week 2', async function() {
					const yearTwoStart = 1552435200;
					const supplyYearTwo = supplySchedules.secondYearSupply.toString();

					// fast forward 49 weeks to within week 51
					const weekFiftyOne = weekTwo + 49 * WEEK + 1 * DAY; // Sometime within week 51
					// // Expect 49 week is mintable after first week minted
					let expectedIssuance = toUnit(supplyYearTwo).sub(weeklyIssuance.mul(new BN(3))); // 52 - 3 = 49 weeks
					await fastForwardTo(new Date(weekFiftyOne * 1000));

					assert.bnClose(await supplySchedule.mintableSupply(), expectedIssuance);

					// Update the supply minted
					const mintedSupply = await supplySchedule.mintableSupply();
					const now = await currentTime();
					await supplySchedule.updateMintValues({ from: synthetix });

					let lastMintEvent;
					const schedule = await supplySchedule.schedules(1);
					lastMintEvent = await supplySchedule.lastMintEvent();

					assert.bnEqual(schedule.totalSupplyMinted, mintedSupply.add(weeklyIssuance));
					assert.ok(lastMintEvent.toNumber() >= now); // lastMintEvent is updated to >= now

					// fast forward 2 weeks to within week 2 in Year 3
					const weekFiftyFour = yearTwoStart + 53 * WEEK + 1 * DAY; // Sometime within week 2, Year 3
					await fastForwardTo(new Date(weekFiftyFour * 1000));

					// Expect two weeks of Year 2 mintable + one week from Year 3 schedule in week 2 of Year 3
					const expectedIssuanceFromYear2 = divideDecimal(supplySchedules.secondYearSupply, 52 / 2);
					const expectedIssuanceFromYear3 = divideDecimal(supplySchedules.thirdYearSupply, 52);

					assert.bnClose(
						await supplySchedule.mintableSupply(),
						expectedIssuanceFromYear2.add(expectedIssuanceFromYear3)
					);

					// Update the supply minted again
					const blockTime = await currentTime();
					await supplySchedule.updateMintValues({ from: synthetix });

					// Get Year 2 schedule again
					const scheduleYear2 = await supplySchedule.schedules(1);
					const scheduleYear3 = await supplySchedule.schedules(2);
					lastMintEvent = await supplySchedule.lastMintEvent();

					// Check Year 2 schedule is fully minted
					// lastMintEvent is updated to >= now
					assert.ok(lastMintEvent.toNumber() >= blockTime);
					assert.bnEqual(scheduleYear2.totalSupply, scheduleYear2.totalSupplyMinted);

					// Check Year 3 schedule
					assert.bnEqual(scheduleYear3.totalSupplyMinted, expectedIssuanceFromYear3);
				});
			});

			describe('Error handling', async function() {
				it('should revert when getCurrentSchedule and time is greater than Year 7 schedule', async function() {
					const yearSevenStart = YEAR_TWO_START + 6 * YEAR; // UNIX 1741651200

					// fast forward EVM to Year 8 schedule starting at UNIX 1741651200+
					await fastForwardTo(new Date(yearSevenStart * 1000));

					await assert.revert(supplySchedule.getCurrentSchedule());
				});
				it('should return 0 mintable when time is greater than Year 7 schedule', async function() {
					const yearSevenStart = YEAR_TWO_START + 6 * YEAR; // UNIX 1741651200

					// fast forward EVM to Year 8 schedule starting at UNIX 1741651200+
					await fastForwardTo(new Date(yearSevenStart * 1000));

					await assert.bnEqual(await supplySchedule.mintableSupply(), toUnit('0'));
					await assert.bnEqual(await supplySchedule.isMintable(), false);
				});
>>>>>>> 5044c71d
			});
		});
	});
});<|MERGE_RESOLUTION|>--- conflicted
+++ resolved
@@ -371,34 +371,6 @@
 					assert.ok(lastMintEvent.toNumber() >= now); // lastMintEvent is updated to >= now
 				});
 
-<<<<<<< HEAD
-				// it('should calculate mintable supply of 2 weeks from Year 2, in Year 3 week 1', async function() {
-				// 	const yearTwoStart = 1552435200;
-				// 	const supplyYearTwo = supplySchedules.secondYearSupply.toString();
-				// 	const supplyYearThree = supplySchedules.thirdYearSupply.toString();
-
-				// 	// fast forward 49 weeks to within week 51
-				// 	const weekFiftyOne = weekTwo + 49 * WEEK + 1 * DAY; // Sometime within week 51
-				// 	// // Expect 49 week is mintable after first week minted
-				// 	const expectedIssuance = toUnit(supplyYearTwo).sub(weeklyIssuance.mul(new BN(3))); // 52 - 3 = 49 weeks
-				// 	await fastForwardTo(new Date(weekFiftyOne * 1000));
-
-				// 	assert.bnClose(await supplySchedule.mintableSupply(), expectedIssuance);
-
-				// 	// Update the supply minted
-				// 	const mintedSupply = await supplySchedule.mintableSupply();
-				// 	const now = await currentTime();
-				// 	await supplySchedule.updateMintValues({ from: synthetix });
-
-				// 	const schedule = await supplySchedule.schedules(1);
-				// 	console.log(
-				// 		'schedule',
-				// 		schedule.totalSupply.toString(),
-				// 		schedule.totalSupplyMinted.toString()
-				// 	);
-				// 	assert.bnEqual(schedule.totalSupplyMinted, mintedSupply.add(weeklyIssuance));
-				// });
-=======
 				it('should calculate mintable supply of 2 weeks from end of Year 2, in Year 3 week 1', async function() {
 					const yearTwoStart = 1552435200;
 					const supplyYearTwo = supplySchedules.secondYearSupply.toString();
@@ -524,7 +496,6 @@
 					await assert.bnEqual(await supplySchedule.mintableSupply(), toUnit('0'));
 					await assert.bnEqual(await supplySchedule.isMintable(), false);
 				});
->>>>>>> 5044c71d
 			});
 		});
 	});
