--- conflicted
+++ resolved
@@ -140,16 +140,11 @@
 			expected: [
 				'exchange',
 				'exchangeOnBehalf',
-<<<<<<< HEAD
 				'exchangeWithTracking',
 				'exchangeOnBehalfWithTracking',
-				'suspendSynthWithInvalidRate',
-				'settle',
-=======
-				'setLastExchangeRateForSynth',
 				'settle',
 				'suspendSynthWithInvalidRate',
->>>>>>> 50a28791
+				'setLastExchangeRateForSynth',
 			],
 		});
 	});
