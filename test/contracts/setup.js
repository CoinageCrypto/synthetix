'use strict';

const { artifacts, web3, log } = require('hardhat');

const { toWei } = web3.utils;
const { toUnit } = require('../utils')();
const {
	toBytes32,
	getUsers,
	constants: { ZERO_ADDRESS },
	defaults: {
		WAITING_PERIOD_SECS,
		PRICE_DEVIATION_THRESHOLD_FACTOR,
		ISSUANCE_RATIO,
		FEE_PERIOD_DURATION,
		TARGET_THRESHOLD,
		LIQUIDATION_DELAY,
		LIQUIDATION_RATIO,
		LIQUIDATION_PENALTY,
		RATE_STALE_PERIOD,
		MINIMUM_STAKE_TIME,
		DEBT_SNAPSHOT_STALE_TIME,
<<<<<<< HEAD
		FUTURES_LIQUIDATION_FEE,
=======
		CROSS_DOMAIN_DEPOSIT_GAS_LIMIT,
		CROSS_DOMAIN_REWARD_GAS_LIMIT,
		CROSS_DOMAIN_ESCROW_GAS_LIMIT,
		CROSS_DOMAIN_WITHDRAWAL_GAS_LIMIT,
>>>>>>> 74f4d3fc
	},
} = require('../../');

const SUPPLY_100M = toWei((1e8).toString()); // 100M

/**
 * Create a mock ExternStateToken - useful to mock Synthetix or a synth
 */
const mockToken = async ({
	accounts,
	synth = undefined,
	name = 'name',
	symbol = 'ABC',
	supply = 1e8,
	skipInitialAllocation = false,
}) => {
	const [deployerAccount, owner] = accounts;

	const totalSupply = toWei(supply.toString());

	const proxy = await artifacts.require('ProxyERC20').new(owner, { from: deployerAccount });
	// set associated contract as deployerAccount so we can setBalanceOf to the owner below
	const tokenState = await artifacts
		.require('TokenState')
		.new(owner, deployerAccount, { from: deployerAccount });

	if (!skipInitialAllocation && supply > 0) {
		await tokenState.setBalanceOf(owner, totalSupply, { from: deployerAccount });
	}

	const token = await artifacts.require(synth ? 'MockSynth' : 'PublicEST').new(
		...[proxy.address, tokenState.address, name, symbol, totalSupply, owner]
			// add synth as currency key if needed
			.concat(synth ? toBytes32(synth) : [])
			.concat({
				from: deployerAccount,
			})
	);
	await Promise.all([
		tokenState.setAssociatedContract(token.address, { from: owner }),
		proxy.setTarget(token.address, { from: owner }),
	]);

	return { token, tokenState, proxy };
};

const mockGenericContractFnc = async ({ instance, fncName, mock, returns = [] }) => {
	// Adapted from: https://github.com/EthWorks/Doppelganger/blob/master/lib/index.ts
	const abiEntryForFnc = artifacts.require(mock).abi.find(({ name }) => name === fncName);

	if (!fncName || !abiEntryForFnc) {
		throw Error(`Cannot find function "${fncName}" in the ABI of contract "${mock}"`);
	}
	const signature = web3.eth.abi.encodeFunctionSignature(abiEntryForFnc);

	const outputTypes = abiEntryForFnc.outputs.map(({ type }) => type);

	const responseAsEncodedData = web3.eth.abi.encodeParameters(outputTypes, returns);

	if (process.env.DEBUG) {
		log(`Mocking ${mock}.${fncName} to return ${returns.join(',')}`);
	}

	await instance.mockReturns(signature, responseAsEncodedData);
};

/**
 * Setup an individual contract. Note: will fail if required dependencies aren't provided in the cache.
 */
const setupContract = async ({
	accounts,
	contract,
	source = undefined, // if a separate source file should be used
	mock = undefined, // if contract is GenericMock, this is the name of the contract being mocked
	forContract = undefined, // when a contract is deployed for another (like Proxy for FeePool)
	cache = {},
	args = [],
	skipPostDeploy = false,
	properties = {},
}) => {
	const [deployerAccount, owner, oracle, fundsWallet] = accounts;

	const artifact = artifacts.require(source || contract);

	const create = ({ constructorArgs }) => {
		return artifact.new(
			...constructorArgs.concat({
				from: deployerAccount,
			})
		);
	};

	// if it needs library linking
	if (Object.keys((await artifacts.readArtifact(source || contract)).linkReferences).length > 0) {
		await artifact.link(await artifacts.require('SafeDecimalMath').new());
	}

	const tryGetAddressOf = name => (cache[name] ? cache[name].address : ZERO_ADDRESS);

	const tryGetProperty = ({ property, otherwise }) =>
		property in properties ? properties[property] : otherwise;

	const tryInvocationIfNotMocked = ({ name, fncName, args, user = owner }) => {
		if (name in cache && fncName in cache[name]) {
			if (process.env.DEBUG) {
				log(`Invoking ${name}.${fncName}(${args.join(',')})`);
			}

			return cache[name][fncName](...args.concat({ from: user }));
		}
	};

	const defaultArgs = {
		GenericMock: [],
		SynthetixBridgeToOptimism: [owner, tryGetAddressOf('AddressResolver')],
		SynthetixBridgeToBase: [owner, tryGetAddressOf('AddressResolver')],
		TradingRewards: [owner, owner, tryGetAddressOf('AddressResolver')],
		AddressResolver: [owner],
		SystemStatus: [owner],
		FlexibleStorage: [tryGetAddressOf('AddressResolver')],
		ExchangeRates: [
			owner,
			oracle,
			tryGetAddressOf('AddressResolver'),
			[toBytes32('SNX')],
			[toWei('0.2', 'ether')],
		],
		SynthetixState: [owner, ZERO_ADDRESS],
		SupplySchedule: [owner, 0, 0],
		Proxy: [owner],
		ProxyERC20: [owner],
		Depot: [owner, fundsWallet, tryGetAddressOf('AddressResolver')],
		SynthUtil: [tryGetAddressOf('AddressResolver')],
		DappMaintenance: [owner],
		DebtCache: [owner, tryGetAddressOf('AddressResolver')],
		Issuer: [owner, tryGetAddressOf('AddressResolver')],
		Exchanger: [owner, tryGetAddressOf('AddressResolver')],
		SystemSettings: [owner, tryGetAddressOf('AddressResolver')],
		ExchangeState: [owner, tryGetAddressOf('Exchanger')],
		BaseSynthetix: [
			tryGetAddressOf('ProxyERC20BaseSynthetix'),
			tryGetAddressOf('TokenStateBaseSynthetix'),
			owner,
			SUPPLY_100M,
			tryGetAddressOf('AddressResolver'),
		],
		Synthetix: [
			tryGetAddressOf('ProxyERC20Synthetix'),
			tryGetAddressOf('TokenStateSynthetix'),
			owner,
			SUPPLY_100M,
			tryGetAddressOf('AddressResolver'),
		],
		MintableSynthetix: [
			tryGetAddressOf('ProxyERC20MintableSynthetix'),
			tryGetAddressOf('TokenStateMintableSynthetix'),
			owner,
			SUPPLY_100M,
			tryGetAddressOf('AddressResolver'),
		],
		RewardsDistribution: [
			owner,
			tryGetAddressOf('Synthetix'),
			tryGetAddressOf('ProxyERC20Synthetix'),
			tryGetAddressOf('RewardEscrowV2'),
			tryGetAddressOf('ProxyFeePool'),
		],
		RewardEscrow: [owner, tryGetAddressOf('Synthetix'), tryGetAddressOf('FeePool')],
		BaseRewardEscrowV2: [owner, tryGetAddressOf('AddressResolver')],
		RewardEscrowV2: [owner, tryGetAddressOf('AddressResolver')],
		ImportableRewardEscrowV2: [owner, tryGetAddressOf('AddressResolver')],
		SynthetixEscrow: [owner, tryGetAddressOf('Synthetix')],
		// use deployerAccount as associated contract to allow it to call setBalanceOf()
		TokenState: [owner, deployerAccount],
		EtherCollateral: [owner, tryGetAddressOf('AddressResolver')],
		EtherCollateralsUSD: [owner, tryGetAddressOf('AddressResolver')],
		FeePoolState: [owner, tryGetAddressOf('FeePool')],
		FeePool: [tryGetAddressOf('ProxyFeePool'), owner, tryGetAddressOf('AddressResolver')],
		Synth: [
			tryGetAddressOf('ProxyERC20Synth'),
			tryGetAddressOf('TokenStateSynth'),
			tryGetProperty({ property: 'name', otherwise: 'Synthetic sUSD' }),
			tryGetProperty({ property: 'symbol', otherwise: 'sUSD' }),
			owner,
			tryGetProperty({ property: 'currencyKey', otherwise: toBytes32('sUSD') }),
			tryGetProperty({ property: 'totalSupply', otherwise: '0' }),
			tryGetAddressOf('AddressResolver'),
		],
		EternalStorage: [owner, tryGetAddressOf(forContract)],
		FeePoolEternalStorage: [owner, tryGetAddressOf('FeePool')],
		DelegateApprovals: [owner, tryGetAddressOf('EternalStorageDelegateApprovals')],
		Liquidations: [owner, tryGetAddressOf('AddressResolver')],
		BinaryOptionMarketFactory: [owner, tryGetAddressOf('AddressResolver')],
		BinaryOptionMarketManager: [
			owner,
			tryGetAddressOf('AddressResolver'),
			61 * 60, // max oracle price age: 61 minutes
			26 * 7 * 24 * 60 * 60, // expiry duration: 26 weeks (~ 6 months)
			365 * 24 * 60 * 60, // Max time to maturity: ~ 1 year
			toWei('2'), // Capital requirement
			toWei('0.05'), // Skew Limit
			toWei('0.008'), // pool fee
			toWei('0.002'), // creator fee
			toWei('0.02'), // refund fee
		],
		BinaryOptionMarketData: [],
<<<<<<< HEAD
		FuturesMarketManager: [
			tryGetAddressOf('ProxyFuturesMarketManager'),
			owner,
			tryGetAddressOf('AddressResolver'),
		],
		FuturesMarket: [
			tryGetAddressOf('ProxyFuturesMarket'),
			owner,
			tryGetAddressOf('AddressResolver'),
			toBytes32('sBTC'), // base asset
			toWei('0.003'), // 0.3% exchange fee
			toWei('10'), // 10x max leverage
			toWei('100000'), // 100000 max market debt
			toWei('100'), // 100 sUSD minimum initial margin
			[
				toWei('0.1'), // 10% max funding rate
				toWei('1'), // 100% max funding rate skew
				toWei('0.0125'), // 1.25% per hour max funding rate of change
			],
		],
		FuturesMarketData: [tryGetAddressOf('AddressResolver')],
=======
		CollateralManager: [
			tryGetAddressOf('CollateralManagerState'),
			owner,
			tryGetAddressOf('AddressResolver'),
			toUnit(50000000),
			0,
			0,
		],
>>>>>>> 74f4d3fc
	};

	let instance;
	try {
		instance = await create({
			constructorArgs: args.length > 0 ? args : defaultArgs[contract],
		});
		// Show contracts creating for debugging purposes
		if (process.env.DEBUG) {
			log(
				'Deployed',
				contract + (source ? ` (${source})` : '') + (forContract ? ' for ' + forContract : ''),
				mock ? 'mock of ' + mock : '',
				'to',
				instance.address
			);
		}
	} catch (err) {
		throw Error(
			`Failed to deploy ${contract}. Does it have defaultArgs setup?\n\t└─> Caused by ${err.toString()}`
		);
	}

	const postDeployTasks = {
		async Issuer() {
			await Promise.all(
				[].concat(
					// Synthetix State is where the issuance data lives so it needs to be connected to Issuer
					tryInvocationIfNotMocked({
						name: 'SynthetixState',
						fncName: 'setAssociatedContract',
						args: [instance.address],
					}) || []
				)
			);
		},
		async Synthetix() {
			// first give all SNX supply to the owner (using the hack that the deployerAccount was setup as the associatedContract via
			// the constructor args)
			await cache['TokenStateSynthetix'].setBalanceOf(owner, SUPPLY_100M, {
				from: deployerAccount,
			});

			// then configure everything else (including setting the associated contract of TokenState back to the Synthetix contract)
			await Promise.all(
				[
					(cache['TokenStateSynthetix'].setAssociatedContract(instance.address, { from: owner }),
					cache['ProxySynthetix'].setTarget(instance.address, { from: owner }),
					cache['ProxyERC20Synthetix'].setTarget(instance.address, { from: owner }),
					instance.setProxy(cache['ProxyERC20Synthetix'].address, {
						from: owner,
					})),
				]
					.concat(
						// If there's a SupplySchedule and it has the method we need (i.e. isn't a mock)
						tryInvocationIfNotMocked({
							name: 'SupplySchedule',
							fncName: 'setSynthetixProxy',
							args: [cache['ProxyERC20Synthetix'].address],
						}) || []
					)
					.concat(
						// If there's an escrow that's not a mock
						tryInvocationIfNotMocked({
							name: 'SynthetixEscrow',
							fncName: 'setSynthetix',
							args: [instance.address],
						}) || []
					)
					.concat(
						// If there's a reward escrow that's not a mock
						tryInvocationIfNotMocked({
							name: 'RewardEscrow',
							fncName: 'setSynthetix',
							args: [instance.address],
						}) || []
					)
					.concat(
						// If there's a rewards distribution that's not a mock
						tryInvocationIfNotMocked({
							name: 'RewardsDistribution',
							fncName: 'setAuthority',
							args: [instance.address],
						}) || []
					)
					.concat(
						tryInvocationIfNotMocked({
							name: 'RewardsDistribution',
							fncName: 'setSynthetixProxy',
							args: [cache['ProxyERC20Synthetix'].address], // will fail if no Proxy instantiated for Synthetix
						}) || []
					)
			);
		},
		async BaseSynthetix() {
			// first give all SNX supply to the owner (using the hack that the deployerAccount was setup as the associatedContract via
			// the constructor args)
			await cache['TokenStateBaseSynthetix'].setBalanceOf(owner, SUPPLY_100M, {
				from: deployerAccount,
			});

			// then configure everything else (including setting the associated contract of TokenState back to the Synthetix contract)
			await Promise.all(
				[
					(cache['TokenStateBaseSynthetix'].setAssociatedContract(instance.address, {
						from: owner,
					}),
					cache['ProxyBaseSynthetix'].setTarget(instance.address, { from: owner }),
					cache['ProxyERC20BaseSynthetix'].setTarget(instance.address, { from: owner }),
					instance.setProxy(cache['ProxyERC20BaseSynthetix'].address, {
						from: owner,
					})),
				]
					.concat(
						// If there's a rewards distribution that's not a mock
						tryInvocationIfNotMocked({
							name: 'RewardsDistribution',
							fncName: 'setAuthority',
							args: [instance.address],
						}) || []
					)
					.concat(
						tryInvocationIfNotMocked({
							name: 'RewardsDistribution',
							fncName: 'setSynthetixProxy',
							args: [cache['ProxyERC20BaseSynthetix'].address], // will fail if no Proxy instantiated for BaseSynthetix
						}) || []
					)
			);
		},
		async MintableSynthetix() {
			// first give all SNX supply to the owner (using the hack that the deployerAccount was setup as the associatedContract via
			// the constructor args)
			await cache['TokenStateMintableSynthetix'].setBalanceOf(owner, SUPPLY_100M, {
				from: deployerAccount,
			});

			// then configure everything else (including setting the associated contract of TokenState back to the Synthetix contract)
			await Promise.all(
				[
					(cache['TokenStateMintableSynthetix'].setAssociatedContract(instance.address, {
						from: owner,
					}),
					cache['ProxyMintableSynthetix'].setTarget(instance.address, { from: owner }),
					cache['ProxyERC20MintableSynthetix'].setTarget(instance.address, { from: owner }),
					instance.setProxy(cache['ProxyERC20MintableSynthetix'].address, {
						from: owner,
					})),
				]
					.concat(
						// If there's a rewards distribution that's not a mock
						tryInvocationIfNotMocked({
							name: 'RewardsDistribution',
							fncName: 'setAuthority',
							args: [instance.address],
						}) || []
					)
					.concat(
						tryInvocationIfNotMocked({
							name: 'RewardsDistribution',
							fncName: 'setSynthetixProxy',
							args: [cache['ProxyERC20MintableSynthetix'].address], // will fail if no Proxy instantiated for MintableSynthetix
						}) || []
					)
			);
		},
		async Synth() {
			await Promise.all(
				[
					cache['TokenStateSynth'].setAssociatedContract(instance.address, { from: owner }),
					cache['ProxyERC20Synth'].setTarget(instance.address, { from: owner }),
				] || []
			);
		},
		async FeePool() {
			await Promise.all(
				[]
					.concat(
						tryInvocationIfNotMocked({
							name: 'ProxyFeePool',
							fncName: 'setTarget',
							args: [instance.address],
						}) || []
					)
					.concat(
						tryInvocationIfNotMocked({
							name: 'FeePoolState',
							fncName: 'setFeePool',
							args: [instance.address],
						}) || []
					)
					.concat(
						tryInvocationIfNotMocked({
							name: 'FeePoolEternalStorage',
							fncName: 'setAssociatedContract',
							args: [instance.address],
						}) || []
					)
					.concat(
						tryInvocationIfNotMocked({
							name: 'RewardEscrow',
							fncName: 'setFeePool',
							args: [instance.address],
						}) || []
					)
			);
		},
		async DelegateApprovals() {
			await cache['EternalStorageDelegateApprovals'].setAssociatedContract(instance.address, {
				from: owner,
			});
		},
		async Liquidations() {
			await cache['EternalStorageLiquidations'].setAssociatedContract(instance.address, {
				from: owner,
			});
		},
		async Exchanger() {
			await Promise.all([
				cache['ExchangeState'].setAssociatedContract(instance.address, { from: owner }),

				cache['SystemStatus'].updateAccessControl(
					toBytes32('Synth'),
					instance.address,
					true,
					false,
					{ from: owner }
				),
			]);
		},
<<<<<<< HEAD
		async FuturesMarketManager() {
			await Promise.all([
				cache['ProxyFuturesMarketManager'].setTarget(instance.address, { from: owner }),
				instance.setProxy(cache['ProxyFuturesMarketManager'].address, {
					from: owner,
				}),
			]);
		},
		async FuturesMarket() {
			await Promise.all([
				cache['FuturesMarketManager'].addMarkets([instance.address], { from: owner }),
				cache['ProxyFuturesMarket'].setTarget(instance.address, { from: owner }),
				instance.setProxy(cache['ProxyFuturesMarket'].address, {
					from: owner,
				}),
			]);
		},
=======

		async SystemStatus() {
			// ensure the owner has suspend/resume control over everything
			await instance.updateAccessControls(
				['System', 'Issuance', 'Exchange', 'SynthExchange', 'Synth'].map(toBytes32),
				[owner, owner, owner, owner, owner],
				[true, true, true, true, true],
				[true, true, true, true, true],
				{ from: owner }
			);
		},

>>>>>>> 74f4d3fc
		async GenericMock() {
			if (mock === 'RewardEscrow' || mock === 'SynthetixEscrow') {
				await mockGenericContractFnc({ instance, mock, fncName: 'balanceOf', returns: ['0'] });
			} else if (mock === 'EtherCollateral' || mock === 'EtherCollateralsUSD') {
				await mockGenericContractFnc({
					instance,
					mock,
					fncName: 'totalIssuedSynths',
					returns: ['0'],
				});
			} else if (mock === 'FeePool') {
				await Promise.all([
					mockGenericContractFnc({
						instance,
						mock,
						fncName: 'FEE_ADDRESS',
						returns: [getUsers({ network: 'mainnet', user: 'fee' }).address],
					}),
				]);
			} else if (mock === 'Exchanger') {
				await Promise.all([
					mockGenericContractFnc({
						instance,
						mock,
						fncName: 'feeRateForExchange',
						returns: [toWei('0.0030')],
					}),
				]);
			} else if (mock === 'ExchangeState') {
				await Promise.all([
					mockGenericContractFnc({
						instance,
						mock,
						fncName: 'getLengthOfEntries',
						returns: ['0'],
					}),
					mockGenericContractFnc({
						instance,
						mock,
						fncName: 'getMaxTimestamp',
						returns: ['0'],
					}),
				]);
			} else if (mock === 'CollateralManager') {
				await Promise.all([
					mockGenericContractFnc({
						instance,
						mock,
						fncName: 'isSynthManaged',
						returns: [false],
					}),
				]);
			}
		},
	};

	// now run any postDeploy tasks (connecting contracts together)
	if (!skipPostDeploy && postDeployTasks[contract]) {
		await postDeployTasks[contract]();
	}

	return instance;
};

const setupAllContracts = async ({
	accounts,
	existing = {},
	mocks = {},
	contracts = [],
	synths = [],
}) => {
	const [, owner] = accounts;

	// Copy mocks into the return object, this allows us to include them in the
	// AddressResolver
	const returnObj = Object.assign({}, mocks, existing);

	// BASE CONTRACTS

	// Note: those with deps need to be listed AFTER their deps
	const baseContracts = [
		{ contract: 'AddressResolver' },
		{ contract: 'SystemStatus' },
		{ contract: 'ExchangeState' },
		{ contract: 'FlexibleStorage', deps: ['AddressResolver'] },
		{
			contract: 'SystemSettings',
			deps: ['AddressResolver', 'FlexibleStorage'],
		},
		{
			contract: 'ExchangeRates',
			deps: ['AddressResolver', 'SystemSettings'],
			mocks: ['Exchanger'],
		},
		{ contract: 'SynthetixState' },
		{ contract: 'SupplySchedule' },
		{ contract: 'ProxyERC20', forContract: 'Synthetix' },
		{ contract: 'ProxyERC20', forContract: 'MintableSynthetix' },
		{ contract: 'ProxyERC20', forContract: 'BaseSynthetix' },
		{ contract: 'ProxyERC20', forContract: 'Synth' }, // for generic synth
		{ contract: 'Proxy', forContract: 'Synthetix' },
		{ contract: 'Proxy', forContract: 'MintableSynthetix' },
		{ contract: 'Proxy', forContract: 'BaseSynthetix' },
		{ contract: 'Proxy', forContract: 'FeePool' },
		{ contract: 'TokenState', forContract: 'Synthetix' },
		{ contract: 'TokenState', forContract: 'MintableSynthetix' },
		{ contract: 'TokenState', forContract: 'BaseSynthetix' },
		{ contract: 'TokenState', forContract: 'Synth' }, // for generic synth
		{ contract: 'RewardEscrow' },
		{
			contract: 'BaseRewardEscrowV2',
			deps: ['AddressResolver'],
			mocks: ['Synthetix', 'FeePool'],
		},
		{
			contract: 'RewardEscrowV2',
			deps: ['AddressResolver', 'SystemStatus'],
			mocks: ['Synthetix', 'FeePool', 'RewardEscrow', 'SynthetixBridgeToOptimism', 'Issuer'],
		},
		{
			contract: 'ImportableRewardEscrowV2',
			deps: ['AddressResolver'],
			mocks: ['Synthetix', 'FeePool', 'SynthetixBridgeToBase', 'Issuer'],
		},
		{ contract: 'SynthetixEscrow' },
		{ contract: 'FeePoolEternalStorage' },
		{ contract: 'FeePoolState', mocks: ['FeePool'] },
		{ contract: 'EternalStorage', forContract: 'DelegateApprovals' },
		{ contract: 'DelegateApprovals', deps: ['EternalStorage'] },
		{ contract: 'EternalStorage', forContract: 'Liquidations' },
		{ contract: 'Liquidations', deps: ['EternalStorage', 'FlexibleStorage'] },
		{
			contract: 'RewardsDistribution',
			mocks: ['Synthetix', 'FeePool', 'RewardEscrow', 'RewardEscrowV2', 'ProxyFeePool'],
		},
		{ contract: 'Depot', deps: ['AddressResolver', 'SystemStatus'] },
		{ contract: 'SynthUtil', deps: ['AddressResolver'] },
		{ contract: 'DappMaintenance' },
		{
			contract: 'EtherCollateral',
			mocks: ['Issuer', 'Depot'],
			deps: ['AddressResolver', 'SystemStatus'],
		},
		{
			contract: 'EtherCollateralsUSD',
			mocks: ['Issuer', 'ExchangeRates', 'FeePool'],
			deps: ['AddressResolver', 'SystemStatus'],
		},
		{
			contract: 'DebtCache',
			mocks: ['Issuer', 'Exchanger', 'CollateralManager'],
			deps: ['ExchangeRates', 'SystemStatus'],
		},
		{
			contract: 'Issuer',
			mocks: [
				'EtherCollateral',
				'EtherCollateralsUSD',
				'CollateralManager',
				'Synthetix',
				'SynthetixState',
				'Exchanger',
				'FeePool',
				'DelegateApprovals',
				'FlexibleStorage',
			],
			deps: ['AddressResolver', 'SystemStatus', 'FlexibleStorage', 'DebtCache'],
		},
		{
			contract: 'Exchanger',
			source: 'ExchangerWithVirtualSynth',
			mocks: ['Synthetix', 'FeePool', 'DelegateApprovals', 'VirtualSynthMastercopy'],
			deps: [
				'AddressResolver',
				'TradingRewards',
				'SystemStatus',
				'ExchangeRates',
				'ExchangeState',
				'FlexibleStorage',
				'DebtCache',
			],
		},
		{
			contract: 'Synth',
			mocks: ['Issuer', 'Exchanger', 'FeePool'],
			deps: ['TokenState', 'ProxyERC20', 'SystemStatus', 'AddressResolver'],
		}, // a generic synth
		{
			contract: 'Synthetix',
			mocks: [
				'Exchanger',
				'SupplySchedule',
				'RewardEscrow',
				'RewardEscrowV2',
				'SynthetixEscrow',
				'RewardsDistribution',
				'Liquidations',
			],
			deps: [
				'Issuer',
				'SynthetixState',
				'Proxy',
				'ProxyERC20',
				'AddressResolver',
				'TokenState',
				'SystemStatus',
				'ExchangeRates',
			],
		},
		{
			contract: 'BaseSynthetix',
			mocks: [
				'Exchanger',
				'RewardEscrow',
				'RewardEscrowV2',
				'SynthetixEscrow',
				'RewardsDistribution',
				'Liquidations',
			],
			deps: [
				'Issuer',
				'SynthetixState',
				'Proxy',
				'ProxyERC20',
				'AddressResolver',
				'TokenState',
				'SystemStatus',
				'ExchangeRates',
			],
		},
		{
			contract: 'MintableSynthetix',
			mocks: [
				'Exchanger',
				'SynthetixEscrow',
				'Liquidations',
				'Issuer',
				'SystemStatus',
				'ExchangeRates',
				'SynthetixBridgeToBase',
			],
			deps: [
				'Proxy',
				'ProxyERC20',
				'AddressResolver',
				'TokenState',
				'RewardsDistribution',
				'RewardEscrow',
				'SynthetixState',
			],
		},
		{
			contract: 'SynthetixBridgeToOptimism',
			mocks: ['ext:Messenger', 'ovm:SynthetixBridgeToBase'],
			deps: ['AddressResolver', 'Issuer', 'RewardEscrowV2'],
		},
		{
			contract: 'SynthetixBridgeToBase',
			mocks: ['ext:Messenger', 'base:SynthetixBridgeToOptimism', 'RewardEscrowV2'],
			deps: ['AddressResolver', 'Issuer'],
		},
		{ contract: 'TradingRewards', deps: ['AddressResolver', 'Synthetix'] },
		{
			contract: 'FeePool',
			mocks: [
				'Synthetix',
				'Exchanger',
				'Issuer',
				'SynthetixState',
				'RewardEscrow',
				'RewardEscrowV2',
				'DelegateApprovals',
				'FeePoolEternalStorage',
				'RewardsDistribution',
				'FlexibleStorage',
				'EtherCollateralsUSD',
				'CollateralManager',
			],
			deps: ['SystemStatus', 'FeePoolState', 'AddressResolver'],
		},
		{
			contract: 'BinaryOptionMarketFactory',
			deps: ['AddressResolver'],
		},
		{
			contract: 'BinaryOptionMarketManager',
			deps: [
				'SystemStatus',
				'AddressResolver',
				'ExchangeRates',
				'FeePool',
				'Synthetix',
				'BinaryOptionMarketFactory',
			],
		},
		{
			contract: 'BinaryOptionMarketData',
			deps: ['BinaryOptionMarketManager', 'BinaryOptionMarket', 'BinaryOption'],
		},
<<<<<<< HEAD
		{ contract: 'Proxy', forContract: 'FuturesMarketManager' },
		{ contract: 'FuturesMarketManager', deps: ['AddressResolver'] },
		{ contract: 'Proxy', forContract: 'FuturesMarket' },
		{ contract: 'FuturesMarket', deps: ['Proxy', 'AddressResolver', 'FuturesMarketManager'] },
		{ contract: 'FuturesMarketData', deps: [] },
=======
		{
			contract: 'CollateralManager',
			deps: ['AddressResolver', 'SystemStatus', 'Issuer', 'ExchangeRates', 'DebtCache'],
		},
>>>>>>> 74f4d3fc
	];

	// get deduped list of all required base contracts
	const findAllAssociatedContracts = ({ contractList }) => {
		return Array.from(
			new Set(
				baseContracts
					.filter(({ contract }) => contractList.includes(contract))
					.reduce(
						(memo, { contract, deps = [] }) =>
							memo.concat(contract).concat(findAllAssociatedContracts({ contractList: deps })),
						[]
					)
			)
		);
	};

	// contract names the user requested - could be a list of strings or objects with a "contract" property
	const contractNamesRequested = contracts.map(contract => contract.contract || contract);

	// now go through all contracts and compile a list of them and all nested dependencies
	const contractsRequired = findAllAssociatedContracts({ contractList: contractNamesRequested });

	// now sort in dependency order
	const contractsToFetch = baseContracts.filter(
		({ contract, forContract }) =>
			// keep if contract is required
			contractsRequired.indexOf(contract) > -1 &&
			// and either there is no "forContract" or the forContract is itself required
			(!forContract || contractsRequired.indexOf(forContract) > -1) &&
			// and no entry in the existingContracts object
			!(contract in existing)
	);

	// now setup each contract in serial in case we have deps we need to load
	for (const { contract, source, mocks = [], forContract } of contractsToFetch) {
		// mark each mock onto the returnObj as true when it doesn't exist, indicating it needs to be
		// put through the AddressResolver
		// for all mocks required for this contract
		await Promise.all(
			mocks
				// if the target isn't on the returnObj (i.e. already mocked / created) and not in the list of contracts
				.filter(mock => !(mock in returnObj) && contractNamesRequested.indexOf(mock) < 0)
				// then setup the contract
				.map(mock =>
					setupContract({
						accounts,
						mock,
						contract: 'GenericMock',
						cache: Object.assign({}, mocks, returnObj),
					}).then(instance => (returnObj[mock] = instance))
				)
		);

		// the name of the contract - the contract plus it's forContract
		// (e.g. Proxy + FeePool)
		const forContractName = forContract || '';

		// deploy the contract
		// HACK: if MintableSynthetix is deployed then rename it
		let contractRegistered = contract;
		if (contract === 'MintableSynthetix' || contract === 'BaseSynthetix') {
			contractRegistered = 'Synthetix';
		}
		returnObj[contractRegistered + forContractName] = await setupContract({
			accounts,
			contract,
			source,
			forContract,
			// the cache is a combination of the mocks and any return objects
			cache: Object.assign({}, mocks, returnObj),
			// pass through any properties that may be given for this contract
			properties:
				(contracts.find(({ contract: foundContract }) => foundContract === contract) || {})
					.properties || {},
		});
	}

	// SYNTHS

	const synthsToAdd = [];

	// now setup each synth and its deps
	for (const synth of synths) {
		const { token, proxy, tokenState } = await mockToken({
			accounts,
			synth,
			supply: 0, // add synths with 0 supply initially
			skipInitialAllocation: true,
			name: `Synth ${synth}`,
			symbol: synth,
		});

		returnObj[`ProxyERC20${synth}`] = proxy;
		returnObj[`TokenState${synth}`] = tokenState;
		returnObj[`Synth${synth}`] = token;

		// We'll defer adding the tokens into the Issuer as it must
		// be synchronised with the FlexibleStorage address first.
		synthsToAdd.push(token.address);
	}

	// now invoke AddressResolver to set all addresses
	if (returnObj['AddressResolver']) {
		if (process.env.DEBUG) {
			log(`Importing into AddressResolver:\n\t - ${Object.keys(returnObj).join('\n\t - ')}`);
		}

		await returnObj['AddressResolver'].importAddresses(
			Object.keys(returnObj).map(toBytes32),
			Object.values(returnObj).map(entry =>
				// use 0x1111 address for any mocks that have no actual deployment
				entry === true ? '0x' + '1'.repeat(40) : entry.address
			),
			{
				from: owner,
			}
		);
	}

	// now rebuild caches for all contracts that need it
	await Promise.all(
		Object.entries(returnObj)
			// keep items not in mocks
			.filter(([name]) => !(name in mocks))
			// and only those with the setResolver function
			.filter(([, instance]) => !!instance.rebuildCache)
			.map(([contract, instance]) => {
				return instance.rebuildCache().catch(err => {
					throw err;
				});
			})
	);

	// if deploying a real Synthetix, then we add the synths
	if (returnObj['Issuer'] && !mocks['Issuer']) {
		if (returnObj['Synth']) {
			returnObj['Issuer'].addSynth(returnObj['Synth'].address, { from: owner });
		}

		for (const synthAddress of synthsToAdd) {
			await returnObj['Issuer'].addSynth(synthAddress, { from: owner });
		}
	}

	// now setup defaults for the system (note: this dupes logic from the deploy script)
	if (returnObj['SystemSettings']) {
		await Promise.all([
			returnObj['SystemSettings'].setWaitingPeriodSecs(WAITING_PERIOD_SECS, { from: owner }),
			returnObj['SystemSettings'].setPriceDeviationThresholdFactor(
				PRICE_DEVIATION_THRESHOLD_FACTOR,
				{ from: owner }
			),
			returnObj['SystemSettings'].setIssuanceRatio(ISSUANCE_RATIO, { from: owner }),
			returnObj['SystemSettings'].setCrossDomainMessageGasLimit(0, CROSS_DOMAIN_DEPOSIT_GAS_LIMIT, {
				from: owner,
			}),
			returnObj['SystemSettings'].setCrossDomainMessageGasLimit(1, CROSS_DOMAIN_ESCROW_GAS_LIMIT, {
				from: owner,
			}),
			returnObj['SystemSettings'].setCrossDomainMessageGasLimit(2, CROSS_DOMAIN_REWARD_GAS_LIMIT, {
				from: owner,
			}),
			returnObj['SystemSettings'].setCrossDomainMessageGasLimit(
				3,
				CROSS_DOMAIN_WITHDRAWAL_GAS_LIMIT,
				{
					from: owner,
				}
			),
			returnObj['SystemSettings'].setFeePeriodDuration(FEE_PERIOD_DURATION, { from: owner }),
			returnObj['SystemSettings'].setTargetThreshold(TARGET_THRESHOLD, { from: owner }),
			returnObj['SystemSettings'].setLiquidationDelay(LIQUIDATION_DELAY, { from: owner }),
			returnObj['SystemSettings'].setLiquidationRatio(LIQUIDATION_RATIO, { from: owner }),
			returnObj['SystemSettings'].setLiquidationPenalty(LIQUIDATION_PENALTY, { from: owner }),
			returnObj['SystemSettings'].setRateStalePeriod(RATE_STALE_PERIOD, { from: owner }),
			returnObj['SystemSettings'].setMinimumStakeTime(MINIMUM_STAKE_TIME, { from: owner }),
			returnObj['SystemSettings'].setDebtSnapshotStaleTime(DEBT_SNAPSHOT_STALE_TIME, {
				from: owner,
			}),
			returnObj['SystemSettings'].setFuturesLiquidationFee(FUTURES_LIQUIDATION_FEE, {
				from: owner,
			}),
		]);
	}

	// finally if any of our contracts have setSystemStatus (from MockSynth), then invoke it
	await Promise.all(
		Object.values(returnObj)
			.filter(contract => contract.setSystemStatus)
			.map(mock => mock.setSystemStatus(returnObj['SystemStatus'].address))
	);

	return returnObj;
};

module.exports = {
	mockToken,
	mockGenericContractFnc,
	setupContract,
	setupAllContracts,
};<|MERGE_RESOLUTION|>--- conflicted
+++ resolved
@@ -20,14 +20,11 @@
 		RATE_STALE_PERIOD,
 		MINIMUM_STAKE_TIME,
 		DEBT_SNAPSHOT_STALE_TIME,
-<<<<<<< HEAD
-		FUTURES_LIQUIDATION_FEE,
-=======
 		CROSS_DOMAIN_DEPOSIT_GAS_LIMIT,
 		CROSS_DOMAIN_REWARD_GAS_LIMIT,
 		CROSS_DOMAIN_ESCROW_GAS_LIMIT,
 		CROSS_DOMAIN_WITHDRAWAL_GAS_LIMIT,
->>>>>>> 74f4d3fc
+		FUTURES_LIQUIDATION_FEE,
 	},
 } = require('../../');
 
@@ -234,7 +231,14 @@
 			toWei('0.02'), // refund fee
 		],
 		BinaryOptionMarketData: [],
-<<<<<<< HEAD
+		CollateralManager: [
+			tryGetAddressOf('CollateralManagerState'),
+			owner,
+			tryGetAddressOf('AddressResolver'),
+			toUnit(50000000),
+			0,
+			0,
+		],
 		FuturesMarketManager: [
 			tryGetAddressOf('ProxyFuturesMarketManager'),
 			owner,
@@ -256,16 +260,6 @@
 			],
 		],
 		FuturesMarketData: [tryGetAddressOf('AddressResolver')],
-=======
-		CollateralManager: [
-			tryGetAddressOf('CollateralManagerState'),
-			owner,
-			tryGetAddressOf('AddressResolver'),
-			toUnit(50000000),
-			0,
-			0,
-		],
->>>>>>> 74f4d3fc
 	};
 
 	let instance;
@@ -496,25 +490,6 @@
 				),
 			]);
 		},
-<<<<<<< HEAD
-		async FuturesMarketManager() {
-			await Promise.all([
-				cache['ProxyFuturesMarketManager'].setTarget(instance.address, { from: owner }),
-				instance.setProxy(cache['ProxyFuturesMarketManager'].address, {
-					from: owner,
-				}),
-			]);
-		},
-		async FuturesMarket() {
-			await Promise.all([
-				cache['FuturesMarketManager'].addMarkets([instance.address], { from: owner }),
-				cache['ProxyFuturesMarket'].setTarget(instance.address, { from: owner }),
-				instance.setProxy(cache['ProxyFuturesMarket'].address, {
-					from: owner,
-				}),
-			]);
-		},
-=======
 
 		async SystemStatus() {
 			// ensure the owner has suspend/resume control over everything
@@ -526,8 +501,23 @@
 				{ from: owner }
 			);
 		},
-
->>>>>>> 74f4d3fc
+		async FuturesMarketManager() {
+			await Promise.all([
+				cache['ProxyFuturesMarketManager'].setTarget(instance.address, { from: owner }),
+				instance.setProxy(cache['ProxyFuturesMarketManager'].address, {
+					from: owner,
+				}),
+			]);
+		},
+		async FuturesMarket() {
+			await Promise.all([
+				cache['FuturesMarketManager'].addMarkets([instance.address], { from: owner }),
+				cache['ProxyFuturesMarket'].setTarget(instance.address, { from: owner }),
+				instance.setProxy(cache['ProxyFuturesMarket'].address, {
+					from: owner,
+				}),
+			]);
+		},
 		async GenericMock() {
 			if (mock === 'RewardEscrow' || mock === 'SynthetixEscrow') {
 				await mockGenericContractFnc({ instance, mock, fncName: 'balanceOf', returns: ['0'] });
@@ -827,18 +817,15 @@
 			contract: 'BinaryOptionMarketData',
 			deps: ['BinaryOptionMarketManager', 'BinaryOptionMarket', 'BinaryOption'],
 		},
-<<<<<<< HEAD
+		{
+			contract: 'CollateralManager',
+			deps: ['AddressResolver', 'SystemStatus', 'Issuer', 'ExchangeRates', 'DebtCache'],
+		},
 		{ contract: 'Proxy', forContract: 'FuturesMarketManager' },
 		{ contract: 'FuturesMarketManager', deps: ['AddressResolver'] },
 		{ contract: 'Proxy', forContract: 'FuturesMarket' },
 		{ contract: 'FuturesMarket', deps: ['Proxy', 'AddressResolver', 'FuturesMarketManager'] },
 		{ contract: 'FuturesMarketData', deps: [] },
-=======
-		{
-			contract: 'CollateralManager',
-			deps: ['AddressResolver', 'SystemStatus', 'Issuer', 'ExchangeRates', 'DebtCache'],
-		},
->>>>>>> 74f4d3fc
 	];
 
 	// get deduped list of all required base contracts
