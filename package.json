--- conflicted
+++ resolved
@@ -17,28 +17,15 @@
 		"pack": "webpack --mode production",
 		"prepublishOnly": "npm run generate-asts && npm run pack",
 		"fork": "node publish fork --reset --network mainnet",
-<<<<<<< HEAD
 		"test": "hardhat test",
 		"test:gas": "hardhat test --gas --optimizer || cat test-gas-used.log",
 		"test:ovm": "hardhat test --ovm --optimizer",
 		"test:prod": "hardhat test:prod --network localhost --optimizer",
+		"test:prod:ovm": "concurrently --kill-others --success first \"wait-port 8545 && wait-port 9545 && mocha test/optimism --timeout 900000\"",
 		"test:prod:gas": "hardhat test:prod --gas --network localhost --optimizer --gas-output-file test-gas-used-prod.log",
 		"test:deployments": "mocha test/deployments -- --timeout 15000",
 		"test:etherscan": "node test/etherscan",
-		"test:publish": "concurrently --kill-others --success first \"npx hardhat node > /dev/null\" \"wait-port 8545 && mocha test/publish --timeout 90000\"",
-		"test:multi-same-chain": "concurrently --kill-others --success first \"npx hardhat node > /dev/null\" \"wait-port 8545 && mocha test/multi-same-chain --timeout 900000\""
-=======
-		"test": "buidler test",
-		"test:gas": "buidler test --gas --optimizer || cat test-gas-used.log",
-		"test:legacy": "npm run compile:legacy && buidler test:legacy",
-		"test:ovm": "buidler test --ovm --optimizer",
-		"test:prod": "buidler test:prod --network localhost --optimizer",
-		"test:prod:ovm": "concurrently --kill-others --success first \"wait-port 8545 && wait-port 9545 && mocha test/optimism --timeout 900000\"",
-		"test:prod:gas": "buidler test:prod --gas --network localhost --optimizer --gas-output-file test-gas-used-prod.log",
-		"test:deployments": "mocha test/deployments -- --timeout 15000",
-		"test:etherscan": "node test/etherscan",
-		"test:publish": "concurrently --kill-others --success first \"npx buidler node > /dev/null\" \"wait-port 8545 && mocha test/publish --timeout 90000\""
->>>>>>> 5a6c6707
+		"test:publish": "concurrently --kill-others --success first \"npx hardhat node > /dev/null\" \"wait-port 8545 && mocha test/publish --timeout 90000\""
 	},
 	"husky": {
 		"hooks": {
@@ -65,13 +52,7 @@
 		"bin.js",
 		"build/ast",
 		"contracts/**/*.sol",
-<<<<<<< HEAD
-		"publish/assets.json",
-		"publish/ovm-ignore.json",
-		"publish/non-upgradeable.json",
-=======
 		"publish/*.json",
->>>>>>> 5a6c6707
 		"publish/deployed/kovan/*",
 		"publish/deployed/rinkeby/*",
 		"publish/deployed/ropsten/*",
