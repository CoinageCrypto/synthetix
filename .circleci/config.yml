--- conflicted
+++ resolved
@@ -56,13 +56,8 @@
             - cmd-fork-start:
                 network: << parameters.network >>
                 reset: true
-<<<<<<< HEAD
-            - run: npm run test:prod:gas
+            - run: npm run test:prod:gas && npx codechecks codechecks.prod.yml
     cmd-testnet-pvt:
-=======
-            - run: npm run test:prod:gas && npx codechecks codechecks.prod.yml
-    testnet_pvt:
->>>>>>> 3baf30bd
         description: Run testnet PVT
         parameters:
             network:
