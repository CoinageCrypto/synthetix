jobs:
  - job-prepare:
      {{> filter-develop.yml}}
  - job-unit-tests:
      {{> filter-develop.yml}}
      {{> require-prepare.yml}}
  # - job-unit-tests-coverage:
  #     {{> filter-develop.yml}}
  #     {{> require-prepare.yml}}
  - job-unit-tests-gas-report:
      {{> filter-develop.yml}}
      {{> require-prepare.yml}}
  - job-unit-tests-legacy:
      {{> filter-develop.yml}}
      {{> require-prepare.yml}}
  - job-test-deploy-script:
      {{> filter-develop.yml}}
      {{> require-prepare.yml}}
<<<<<<< HEAD
  - job-test-ovm-bridge:
      {{> filter-develop.yml}}
      {{> require-prepare.yml}}
=======
>>>>>>> 8a85092d
  - job-unit-tests-ovm:
      {{> filter-develop.yml}}
      {{> require-prepare.yml}}<|MERGE_RESOLUTION|>--- conflicted
+++ resolved
@@ -16,12 +16,6 @@
   - job-test-deploy-script:
       {{> filter-develop.yml}}
       {{> require-prepare.yml}}
-<<<<<<< HEAD
-  - job-test-ovm-bridge:
-      {{> filter-develop.yml}}
-      {{> require-prepare.yml}}
-=======
->>>>>>> 8a85092d
   - job-unit-tests-ovm:
       {{> filter-develop.yml}}
       {{> require-prepare.yml}}