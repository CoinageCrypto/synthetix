/*
-----------------------------------------------------------------
FILE INFORMATION -----------------------------------------------------------------

file:       IssuanceController.sol
version:    2.0
author:     Kevin Brown
date:       2018-07-18

-----------------------------------------------------------------
MODULE DESCRIPTION
-----------------------------------------------------------------

Issuance controller contract. The issuance controller provides
a way for users to acquire nomins (Nomin.sol) and havvens
(Havven.sol) by paying ETH and a way for users to acquire havvens
(Havven.sol) by paying nomins. Users can also deposit their nomins
and allow other users to purchase them with ETH. The ETH is sent
to the user who offered their nomins for sale.

This smart contract contains a balance of each currency, and
allows the owner of the contract (the Havven Foundation) to
manage the available balance of havven at their discretion, while
users are allowed to deposit and withdraw their own nomin deposits
if they have not yet been taken up by another user.

-----------------------------------------------------------------
*/

pragma solidity 0.4.24;

import "contracts/SelfDestructible.sol";
import "contracts/Pausable.sol";
import "contracts/SafeDecimalMath.sol";
import "contracts/Havven.sol";
import "contracts/Nomin.sol";

/**
 * @title Issuance Controller Contract.
 */
contract IssuanceController is SafeDecimalMath, SelfDestructible, Pausable {

    /* ========== STATE VARIABLES ========== */
    Havven public havven;
    Nomin public nomin;

    // Address where the ether and Nomins raised for selling HAV is transfered to
    // Any ether raised for selling Nomins gets sent back to whoever deposited the Nomins,
    // and doesn't have anything to do with this address.
    address public fundsWallet;

    /* The address of the oracle which pushes the USD price havvens and ether to this contract */
    address public oracle;
    /* Do not allow the oracle to submit times any further forward into the future than
       this constant. */
    uint constant ORACLE_FUTURE_LIMIT = 10 minutes;

    /* How long will the contract assume the price of any asset is correct */
    uint public priceStalePeriod = 3 hours;

    /* The time the prices were last updated */
    uint public lastPriceUpdateTime;
    /* The USD price of havvens denominated in UNIT */
    uint public usdToHavPrice;
    /* The USD price of ETH denominated in UNIT */
    uint public usdToEthPrice;
    
    /* Stores deposits from users. */
    struct nominDeposit {
        // The user that made the deposit
        address user;
        // The amount (in Nomins) that they deposited
        uint amount;
    }

    /* User deposits are sold on a FIFO (First in First out) basis. When users deposit
       nomins with us, they get added this queue, which then gets fulfilled in order.
       Conceptually this fits well in an array, but then when users fill an order we
       end up copying the whole array around, so better to use an index mapping instead
       for gas performance reasons.
       
       The indexes are specified (inclusive, exclusive), so (0, 0) means there's nothing
       in the array, and (3, 6) means there are 3 elements at 3, 4, and 5. You can obtain
       the length of the "array" by querying depositEndIndex - depositStartIndex. All index
       operations use safeAdd, so there is no way to overflow, so that means there is a
       very large but finite amount of deposits this contract can handle before it fills up. */
    mapping(uint => nominDeposit) public deposits;
    // The starting index of our queue inclusive
    uint public depositStartIndex;
    // The ending index of our queue exclusive
    uint public depositEndIndex;

    /* This is a convenience variable so users and dApps can just query how much nUSD
       we have available for purchase without having to iterate the mapping with a
       O(n) amount of calls for something we'll probably want to display quite regularly. */
    uint public totalSellableDeposits;

    /* ========== CONSTRUCTOR ========== */

    /**
     * @dev Constructor
     * @param _owner The owner of this contract.
     * @param _fundsWallet The recipient of ETH and Nomins that are sent to this contract while exchanging.
     * @param _havven The Havven contract we'll interact with for balances and sending.
     * @param _nomin The Nomin contract we'll interact with for balances and sending.
     * @param _oracle The address which is able to update price information.
     * @param _usdToEthPrice The current price of ETH in USD, expressed in UNIT.
     * @param _usdToHavPrice The current price of Havven in USD, expressed in UNIT.
     */
    constructor(
        // Ownable
        address _owner,

        // Funds Wallet
        address _fundsWallet,

        // Other contracts needed
        Havven _havven,
        Nomin _nomin,

        // Oracle values - Allows for price updates
        address _oracle,
        uint _usdToEthPrice,
        uint _usdToHavPrice
    )
        /* Owned is initialised in SelfDestructible */
        SelfDestructible(_owner)
        Pausable(_owner)
        public
    {
        fundsWallet = _fundsWallet;
        havven = _havven;
        nomin = _nomin;
        oracle = _oracle;
        usdToEthPrice = _usdToEthPrice;
        usdToHavPrice = _usdToHavPrice;
        lastPriceUpdateTime = now;
        totalSellableDeposits = 0;
    }

    /* ========== SETTERS ========== */

    /**
     * @notice Set the funds wallet where ETH raised is held
     * @param _fundsWallet The new address to forward ETH and Nomins to
     */
    function setFundsWallet(address _fundsWallet)
        external
        onlyOwner
    {
        fundsWallet = _fundsWallet;
        emit FundsWalletUpdated(fundsWallet);
    }
    
    /**
     * @notice Set the Oracle that pushes the havven price to this contract
     * @param _oracle The new oracle address
     */
    function setOracle(address _oracle)
        external
        onlyOwner
    {
        oracle = _oracle;
        emit OracleUpdated(oracle);
    }

    /**
     * @notice Set the Nomin contract that the issuance controller uses to issue Nomins.
     * @param _nomin The new nomin contract target
     */
    function setNomin(Nomin _nomin)
        external
        onlyOwner
    {
        nomin = _nomin;
        emit NominUpdated(_nomin);
    }

    /**
     * @notice Set the Havven contract that the issuance controller uses to issue Havvens.
     * @param _havven The new havven contract target
     */
    function setHavven(Havven _havven)
        external
        onlyOwner
    {
        havven = _havven;
        emit HavvenUpdated(_havven);
    }

    /**
     * @notice Set the stale period on the updated price variables
     * @param _time The new priceStalePeriod
     */
    function setPriceStalePeriod(uint _time)
        external
        onlyOwner 
    {
        priceStalePeriod = _time;
        emit PriceStalePeriodUpdated(priceStalePeriod);
    }

    /* ========== MUTATIVE FUNCTIONS ========== */
    /**
     * @notice Access point for the oracle to update the prices of havvens / eth.
     * @param newEthPrice The current price of ether in USD, specified to 18 decimal places.
     * @param newHavvenPrice The current price of havvens in USD, specified to 18 decimal places.
     * @param timeSent The timestamp from the oracle when the transaction was created. This ensures we don't consider stale prices as current in times of heavy network congestion.
     */
    function updatePrices(uint newEthPrice, uint newHavvenPrice, uint timeSent)
        external
        onlyOracle
    {
        /* Must be the most recently sent price, but not too far in the future.
         * (so we can't lock ourselves out of updating the oracle for longer than this) */
        require(lastPriceUpdateTime < timeSent && timeSent < now + ORACLE_FUTURE_LIMIT);

        usdToEthPrice = newEthPrice;
        usdToHavPrice = newHavvenPrice;
        lastPriceUpdateTime = timeSent;

        emit PricesUpdated(usdToEthPrice, usdToHavPrice, lastPriceUpdateTime);
    }

    /**
     * @notice Fallback function (exchanges ETH to nUSD)
     */
    function ()
        external
        payable
    {
        exchangeEtherForNomins();
    } 

    event Log(string message);
    event LogInt(string message, uint number);
    event LogAddress(string message, address addr);

    /**
     * @notice Exchange ETH to nUSD.
     */
    function exchangeEtherForNomins()
        public 
        payable
        pricesNotStale
        notPaused
        returns (uint) // Returns the number of Nomins (nUSD) received
    {
        // The multiplication works here because usdToEthPrice is specified in
        // 18 decimal places, just like our currency base.
        uint requestedToPurchase = safeMul_dec(msg.value, usdToEthPrice);
        emit LogInt("Requested to purchase", requestedToPurchase);
        uint remainingToFulfill = requestedToPurchase;
        emit LogInt("Remaining to fulfill", remainingToFulfill);

        // Iterate through our outstanding deposits and sell them one at a time.
        for (uint i = depositStartIndex; remainingToFulfill > 0 && i < depositEndIndex; i++) {
            nominDeposit memory deposit = deposits[i];

            emit LogAddress("Deposit address", deposit.user);
            emit LogInt("Deposit amount", deposit.amount);

            // If it's an empty spot in the queue from a previous withdrawal, just skip over it and
            // update the queue. It's already been deleted.
            if (deposit.user == address(0)) {
                emit LogInt("Queue spot is already deleted, skipping", i);

                depositStartIndex = safeAdd(depositStartIndex, 1);
                emit LogInt("New start index", depositStartIndex);
            } else {
                // If the deposit can more than fill the order, we can do this
                // without touching the structure of our queue.
                if (deposit.amount > remainingToFulfill) {
                    emit Log("Fulfilling from first deposit");

                    // Ok, this deposit can fulfill the whole remainder. We don't need
                    // to change anything about our queue we can just fulfill it.
                    // Subtract the amount from our deposit and total.
                    deposit.amount = safeSub(deposit.amount, remainingToFulfill);
                    totalSellableDeposits = safeSub(totalSellableDeposits, remainingToFulfill);

                    emit LogInt("New deposit amount", deposit.amount);
                    emit LogInt("New total sellable", totalSellableDeposits);
                    
                    // Transfer the ETH to the depositor.
                    deposit.user.transfer(safeDiv_dec(remainingToFulfill, usdToEthPrice));
                    emit LogInt("Transferring ETH", safeDiv_dec(remainingToFulfill, usdToEthPrice));
                    // And the Nomins to the recipient.
                    // Note: Fees are calculated by the Nomin contract, so when 
                    //       we request a specific transfer here, the fee is
                    //       automatically deducted and sent to the fee pool.
                    nomin.transfer(msg.sender, remainingToFulfill);
                    emit LogInt("Amount of Nomins transferred", remainingToFulfill);

                    // And we have nothing left to fulfill on this order.
                    remainingToFulfill = 0;
                } else if (deposit.amount <= remainingToFulfill) {
                    emit LogInt("Deposit amount", deposit.amount);
                    emit LogInt("Remaining to fulfill", remainingToFulfill);
                    emit Log("Amount exceeds first deposit, consuming");
                    // We need to fulfill this one in its entirety and kick it out of the queue.
                    // Start by kicking it out of the queue.
                    // Free the storage because we can.
                    delete deposits[i];
                    // Bump our start index forward one.
                    depositStartIndex = safeAdd(depositStartIndex, 1);
                    // We also need to tell our total it's decreased
                    totalSellableDeposits = safeSub(totalSellableDeposits, deposit.amount);
                    emit LogInt("New start index", depositStartIndex);
                    emit LogInt("New end index", depositStartIndex);
                    emit LogInt("New queue length", depositEndIndex - depositStartIndex);
                    emit LogInt("New total", totalSellableDeposits);

                    // Now fulfill by transfering the ETH to the depositor.
                    deposit.user.transfer(safeDiv_dec(deposit.amount, usdToEthPrice));
                    emit LogInt("Transferring ETH", safeDiv_dec(deposit.amount, usdToEthPrice));
                    // And the Nomins to the recipient.
                    // Note: Fees are calculated by the Nomin contract, so when 
                    //       we request a specific transfer here, the fee is
                    //       automatically deducted and sent to the fee pool.
                    nomin.transfer(msg.sender, deposit.amount);
                    emit LogInt("Transferring Nomins", deposit.amount);

                    // And subtract the order from our outstanding amount remaining
                    // for the next iteration of the loop.
                    remainingToFulfill = safeSub(remainingToFulfill, deposit.amount);
                    emit LogInt("New remaining to fulfill", remainingToFulfill);
                }
            }
        }

        // Ok, if we're here and 'remainingToFulfill' isn't zero, then
        // we need to refund the remainder of their ETH back to them.
        if (remainingToFulfill > 0) {
            msg.sender.transfer(safeDiv_dec(remainingToFulfill, usdToEthPrice));
        }

        // How many did we actually give them?
        uint fulfilled = safeSub(requestedToPurchase, remainingToFulfill);

        // Now tell everyone that we gave them that many.
        emit Exchange("ETH", msg.value, "nUSD", fulfilled);

        return fulfilled;
    }

    /**
     * @notice Exchange ETH to nUSD while insisting on a particular rate. This allows a user to
     *         exchange while protecting against frontrunning by the contract owner on the exchange rate.
     * @param guaranteedRate The exchange rate (ether price) which must be honored or the call will revert.
     */
    function exchangeEtherForNominsAtRate(uint guaranteedRate)
        public
        payable
        pricesNotStale
        notPaused
        returns (uint) // Returns the number of Nomins (nUSD) received
    {
        require(guaranteedRate == usdToEthPrice);

        return exchangeEtherForNomins();
    }


    /**
     * @notice Exchange ETH to HAV.
     */
    function exchangeEtherForHavvens()
        public 
        payable
        pricesNotStale
        notPaused
        returns (uint) // Returns the number of Havvens (HAV) received
    {
        // How many Havvens are they going to be receiving?
        uint havvensToSend = havvensReceivedForEther(msg.value);

        // Store the ETH in our funds wallet
        fundsWallet.transfer(msg.value);

        // And send them the Havvens.
        havven.transfer(msg.sender, havvensToSend);

        emit Exchange("ETH", msg.value, "HAV", havvensToSend);

        return havvensToSend;
    }

    /**
     * @notice Exchange ETH to HAV while insisting on a particular set of rates. This allows a user to
     *         exchange while protecting against frontrunning by the contract owner on the exchange rates.
     * @param guaranteedEtherRate The ether exchange rate which must be honored or the call will revert.
     * @param guaranteedHavvenRate The havven exchange rate which must be honored or the call will revert.
     */
    function exchangeEtherForHavvensAtRate(uint guaranteedEtherRate, uint guaranteedHavvenRate)
        public
        payable
        pricesNotStale
        notPaused
        returns (uint) // Returns the number of Havvens (HAV) received
    {
        require(guaranteedEtherRate == usdToEthPrice);
        require(guaranteedHavvenRate == usdToHavPrice);

        return exchangeEtherForHavvens();
    }


    /**
     * @notice Exchange nUSD for Havvens
     * @param nominAmount The amount of nomins the user wishes to exchange.
     */
    function exchangeNominsForHavvens(uint nominAmount)
        public 
        pricesNotStale
        notPaused
        returns (uint) // Returns the number of Havvens (HAV) received
    {
        // How many Havvens are they going to be receiving?
        uint havvensToSend = havvensReceivedForNomins(nominAmount);
        
        // Ok, transfer the Nomins to our funds wallet.
        // These do not go in the deposit queue as they aren't for sale as such unless
        // they're sent back in from the funds wallet.
        nomin.transferFrom(msg.sender, fundsWallet, nominAmount);

        // And send them the Havvens.
        havven.transfer(msg.sender, havvensToSend);

        emit Exchange("nUSD", nominAmount, "HAV", havvensToSend);

        return havvensToSend; 
    }

    /**
     * @notice Exchange nUSD for Havvens while insisting on a particular rate. This allows a user to
     *         exchange while protecting against frontrunning by the contract owner on the exchange rate.
     * @param nominAmount The amount of nomins the user wishes to exchange.
     * @param guaranteedRate A rate (havven price) the caller wishes to insist upon.
     */
    function exchangeNominsForHavvensAtRate(uint nominAmount, uint guaranteedRate)
        public 
        pricesNotStale
        notPaused
        returns (uint) // Returns the number of Havvens (HAV) received
    {
        require(guaranteedRate == usdToHavPrice);

        return exchangeNominsForHavvens(nominAmount);
    }
    
    /**
     * @notice Allows the owner to withdraw havvens from this contract if needed.
     * @param amount The amount of havvens to attempt to withdraw (in 18 decimal places).
     */
    function withdrawHavvens(uint amount)
        external
        onlyOwner
    {
        havven.transfer(owner, amount);
        
        // We don't emit our own events here because we assume that anyone
        // who wants to watch what the Issuance Controller is doing can
        // just watch ERC20 events from the Nomin and/or Havven contracts
        // filtered to our address.
    }

    /**
<<<<<<< HEAD
     * @notice Allows a user to withdraw all of their previously deposited nomins from this contract if needed.
     *         Developer note: We could keep an index of address to deposits to make this operation more efficient
     *         but then all the other operations on the queue become less efficient. It's expected that this
     *         function will be very rarely used, so placing the inefficiency here is intentional. The usual
     *         use case does not involve a withdrawal.
=======
     * @notice Withdraw nomins: Allows the owner to withdraw nomins from this contract if needed.
     * @param amount The amount of nomins to attempt to withdraw (in 18 decimal places).
>>>>>>> 48e1db8a
     */
    function withdrawMyDepositedNomins()
        external
    {
        uint nominsToSend = 0;

        for (uint i = depositStartIndex; i < depositEndIndex; i++) {
            nominDeposit memory deposit = deposits[i];

            if (deposit.user == msg.sender) {
                // The user is withdrawing this deposit. Remove it from our queue.
                // We'll just leave a gap, which the purchasing logic can walk past.
                nominsToSend = safeAdd(nominsToSend, deposit.amount);
                delete deposits[i];
            }
        }

        // If there's nothing to do then go ahead and revert the transaction
        require(nominsToSend > 0, "You have no deposits to withdraw.");

        // Update our total
        totalSellableDeposits = safeSub(totalSellableDeposits, nominsToSend);

        // Send their deposits back to them (minus fees)
        nomin.transfer(msg.sender, nominsToSend);
        
        emit NominWithdrawal(msg.sender, nominsToSend);
    }

    /**
     * @notice depositNomins: Allows users to deposit nomins via the approve / transferFrom workflow
     *         if they'd like. You can equally just transfer nomins to this contract and it will work
     *         exactly the same way but with one less call (and therefore cheaper transaction fees)
     * @param amount The amount of nUSD you wish to deposit (must have been approved first)
     */
    function depositNomins(uint amount)
        external
    {
        // Grab the amount of nomins
        nomin.transferFrom(msg.sender, this, amount);

        // Note, we don't need to add them to the deposit list below, as the Nomin contract itself will
        // call tokenFallback when the transfer happens, adding their deposit to the queue.
    }

    /**
     * @notice Triggers when users send us HAV or nUSD, but the modifier only allows nUSD calls to proceed.
     * @param from The address sending the nUSD
     * @param amount The amount of nUSD
     */
    function tokenFallback(address from, uint amount, bytes data)
        external
        onlyNomin
    {
        // Ok, thanks for the deposit, let's queue it up.
        deposits[depositEndIndex] = nominDeposit({ user: from, amount: amount });
        // Walk our index forward as well.
        depositEndIndex = safeAdd(depositEndIndex, 1);

        // And add it to our total.
        totalSellableDeposits = safeAdd(totalSellableDeposits, amount);
    }

    /* ========== VIEWS ========== */
    /**
     * @notice Check if the prices haven't been updated for longer than the stale period.
     */
    function pricesAreStale()
        public
        view
        returns (bool)
    {
        return safeAdd(lastPriceUpdateTime, priceStalePeriod) < now;
    }

    /**
     * @notice Calculate how many havvens you will receive if you transfer
     *         an amount of nomins.
     * @param amount The amount of nomins (in 18 decimal places) you want to ask about
     */
    function havvensReceivedForNomins(uint amount)
        public 
        view
        returns (uint)
    {
        // How many nomins would we receive after the transfer fee?
        uint nominsReceived = nomin.amountReceived(amount);

        // And what would that be worth in havvens based on the current price?
        return safeDiv_dec(nominsReceived, usdToHavPrice);
    }

    /**
     * @notice Calculate how many havvens you will receive if you transfer
     *         an amount of ether.
     * @param amount The amount of ether (in wei) you want to ask about
     */
    function havvensReceivedForEther(uint amount)
        public 
        view
        returns (uint)
    {
        // How much is the ETH they sent us worth in nUSD (ignoring the transfer fee)?
        uint valueSentInNomins = safeMul_dec(amount, usdToEthPrice); 

        // Now, how many HAV will that USD amount buy?
        return havvensReceivedForNomins(valueSentInNomins);
    }

    /**
     * @notice Calculate how many nomins you will receive if you transfer
     *         an amount of ether.
     * @param amount The amount of ether (in wei) you want to ask about
     */
    function nominsReceivedForEther(uint amount)
        public 
        view
        returns (uint)
    {
        // How many nomins would that amount of ether be worth?
        uint nominsTransferred = safeMul_dec(amount, usdToEthPrice);

        // And how many of those would you receive after a transfer (deducting the transfer fee)
        return nomin.amountReceived(nominsTransferred);
    }
    
    /* ========== MODIFIERS ========== */

    modifier onlyOracle
    {
        require(msg.sender == oracle, "Only the oracle can perform this action");
        _;
    }

    modifier onlyNomin
    {
        // We're only interested in doing anything on receiving nUSD.
        require(msg.sender == address(nomin), "Only the nomin contract can perform this action");
        _;
    }

    modifier pricesNotStale
    {
        require(!pricesAreStale(), "Action cannot be performed while prices are stale");
        _;
    }

    /* ========== EVENTS ========== */

    event FundsWalletUpdated(address newFundsWallet);
    event OracleUpdated(address newOracle);
    event NominUpdated(Nomin newNominContract);
    event HavvenUpdated(Havven newHavvenContract);
    event PriceStalePeriodUpdated(uint priceStalePeriod);
    event PricesUpdated(uint newEthPrice, uint newHavvenPrice, uint timeSent);
    event Exchange(string fromCurrency, uint fromAmount, string toCurrency, uint toAmount);
    event NominWithdrawal(address user, uint amount);
}<|MERGE_RESOLUTION|>--- conflicted
+++ resolved
@@ -1,6 +1,7 @@
 /*
 -----------------------------------------------------------------
-FILE INFORMATION -----------------------------------------------------------------
+FILE INFORMATION
+-----------------------------------------------------------------
 
 file:       IssuanceController.sol
 version:    2.0
@@ -466,16 +467,11 @@
     }
 
     /**
-<<<<<<< HEAD
      * @notice Allows a user to withdraw all of their previously deposited nomins from this contract if needed.
      *         Developer note: We could keep an index of address to deposits to make this operation more efficient
      *         but then all the other operations on the queue become less efficient. It's expected that this
      *         function will be very rarely used, so placing the inefficiency here is intentional. The usual
      *         use case does not involve a withdrawal.
-=======
-     * @notice Withdraw nomins: Allows the owner to withdraw nomins from this contract if needed.
-     * @param amount The amount of nomins to attempt to withdraw (in 18 decimal places).
->>>>>>> 48e1db8a
      */
     function withdrawMyDepositedNomins()
         external
