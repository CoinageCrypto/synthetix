--- conflicted
+++ resolved
@@ -74,25 +74,8 @@
 
     /* ========== MODIFIERS ========== */
 
-<<<<<<< HEAD
     // Overrides the parent's internal contract to change the set of contracts accepted by onlyInternalContracts
     function _isInternalContract(address account) internal view returns (bool) {
         return super._isInternalContract(account) || account == address(multiCollateral());
-=======
-    // Contracts directly interacting with multiCollateralSynth to issue and burn
-    modifier onlyInternalContracts() {
-        bool isFeePool = msg.sender == address(feePool());
-        bool isExchanger = msg.sender == address(exchanger());
-        bool isIssuer = msg.sender == address(issuer());
-        bool isEtherCollateral = msg.sender == address(etherCollateral());
-        bool isEtherCollateralsUSD = msg.sender == address(etherCollateralsUSD());
-        bool isMultiCollateral = collateralManager().hasCollateral(msg.sender);
-
-        require(
-            isFeePool || isExchanger || isIssuer || isEtherCollateral || isEtherCollateralsUSD || isMultiCollateral,
-            "Only FeePool, Exchanger, Issuer or MultiCollateral contracts allowed"
-        );
-        _;
->>>>>>> 74f4d3fc
     }
 }