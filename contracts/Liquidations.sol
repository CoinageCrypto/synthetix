pragma solidity ^0.5.16;

// Inheritance
import "./Owned.sol";
import "./MixinResolver.sol";
import "./interfaces/ILiquidations.sol";

// Libraries
import "./SafeDecimalMath.sol";

// Internal references
import "./EternalStorage.sol";

// Inheritance
import "./interfaces/ISynthetix.sol";
import "./interfaces/ISynthetixState.sol";
import "./interfaces/IIssuer.sol";


// https://docs.synthetix.io/contracts/Liquidations
// contract Liquidations is Owned, MixinResolver {
contract Liquidations is Owned, MixinResolver, ILiquidations {
    using SafeMath for uint;
    using SafeDecimalMath for uint;

    struct LiquidationEntry {
        uint deadline;
    }

    bytes32 private constant sUSD = "sUSD";

    /* ========== ADDRESS RESOLVER CONFIGURATION ========== */

    bytes32 private constant CONTRACT_SYNTHETIX = "Synthetix";
    bytes32 private constant CONTRACT_LIQUIDATIONETNERALSTORAGE = "EternalStorageLiquidations";
    bytes32 private constant CONTRACT_SYNTHETIXSTATE = "SynthetixState";
    bytes32 private constant CONTRACT_ISSUER = "Issuer";

    bytes32[24] private addressesToCache = [
        CONTRACT_SYNTHETIX,
        CONTRACT_LIQUIDATIONETNERALSTORAGE,
        CONTRACT_SYNTHETIXSTATE,
        CONTRACT_ISSUER
    ];

    /* ========== STATE VARIABLES ========== */
    uint public constant MAX_LIQUIDATION_RATIO = 1e18; // 100% collateral ratio
    uint public constant MAX_LIQUIDATION_TARGET_RATIO = 1e19; // 1000% MAX target collateral ratio
    uint public constant MAX_LIQUIDATION_PENALTY = 1e18 / 4; // Max 25% liquidation penalty / bonus

    // Storage keys
    bytes32 public constant LIQUIDATION_DEADLINE = "LiquidationDeadline";

    uint public liquidationDelay = 2 weeks; // liquidation time delay after address flagged
    uint public liquidationRatio = 1e18 / 2; // collateral ratio when account can be flagged for liquidation
<<<<<<< HEAD
    uint public liquidationPenalty = 1e18 / 10; // 10%
=======
    uint public liquidationTargetRatio = 1e18 / 4; // collateral ratio liquidation will target
    uint public liquidationPenalty = 1e18 / 10;
>>>>>>> 3fb02eeb

    constructor(address _owner, address _resolver) public Owned(_owner) MixinResolver(_resolver, addressesToCache) {}

    /* ========== VIEWS ========== */
    function synthetix() internal view returns (ISynthetix) {
        return ISynthetix(requireAndGetAddress(CONTRACT_SYNTHETIX, "Missing Synthetix address"));
    }

    function synthetixState() internal view returns (ISynthetixState) {
        return ISynthetixState(requireAndGetAddress(CONTRACT_SYNTHETIXSTATE, "Missing SynthetixState address"));
    }

    function issuer() internal view returns (IIssuer) {
        return IIssuer(requireAndGetAddress(CONTRACT_ISSUER, "Missing Issuer address"));
    }

    // refactor to synthetix storage eternal storage contract once that's ready
    function liquidationEternalStorage() internal view returns (EternalStorage) {
        return
            EternalStorage(
                requireAndGetAddress(CONTRACT_LIQUIDATIONETNERALSTORAGE, "Missing EternalStorageLiquidations address")
            );
    }

    /* ========== VIEWS ========== */
    function isOpenForLiquidation(address account) external view returns (bool) {
        uint ratio = synthetix().collateralisationRatio(account);

        // Liquidation closed if collateral ratio less than or equal target issuance Ratio
        if (ratio <= synthetixState().issuanceRatio()) {
            return false;
        }

        LiquidationEntry memory liquidation = _getLiquidationEntryForAccount(account);

        // only need to check c-ratio is >= liquidationRatio, liquidation cap is checked above
        // check liquidation.deadline is set > 0
        if (ratio >= liquidationRatio && liquidation.deadline > 0 && now.add(liquidationDelay) > liquidation.deadline) {
            return true;
        }

        return false;
    }

    // function _isOpenForLiquidation(address account, uint ) external view returns (bool) {
    //     uint ratio = synthetix().collateralisationRatio(account);

    //     // Liquidation closed if collateral ratio less than or equal target issuance Ratio
    //     if (ratio <= synthetixState().issuanceRatio()) {
    //         return false;
    //     }

    //     LiquidationEntry memory liquidation = _getLiquidationEntryForAccount(account);

    //     // only need to check c-ratio is >= liquidationRatio, liquidation cap is checked above
    //     // check liquidation.deadline is set > 0
    //     if (ratio >= liquidationRatio && liquidation.deadline > 0 && now.add(liquidationDelay) > liquidation.deadline) {
    //         return true;
    //     }

    //     return false;
    // }
    // Add internal viewer for synthetix / issuer contract to check _OpenForLiqudation(collateralRatio)

    // get liquidationEntry for account
    // returns deadline = 0 when not set
    function _getLiquidationEntryForAccount(address account) internal view returns (LiquidationEntry memory _liquidation) {
        _liquidation.deadline = liquidationEternalStorage().getUIntValue(_getKey(LIQUIDATION_DEADLINE, account));
    }

    function _getKey(bytes32 _scope, address _account) internal pure returns (bytes32) {
        return keccak256(abi.encodePacked(_scope, _account));
    }

    /* ========== SETTERS ========== */
    function setLiquidationDelay(uint time) external onlyOwner {
        liquidationDelay = time;

        // emit event
        emit LiquidationDelayUpdated(time);
    }

    // Collateral ratio is higher when less collateral backing debt
    // Upper bound is 1.0 (100%)
    function setLiquidationRatio(uint _liquidationRatio) external onlyOwner {
        require(_liquidationRatio < MAX_LIQUIDATION_RATIO, "ratio > MAX_LIQUIDATION_RATIO");
        liquidationRatio = _liquidationRatio;

        // emit event
        emit LiquidationRatioUpdated(_liquidationRatio);
    }

    function setLiquidationTargetRatio(uint _liquidationTargetRatio) external onlyOwner {
        require(_liquidationTargetRatio < MAX_LIQUIDATION_TARGET_RATIO, "liquidationTargetRatio > MAX_LIQUIDATION_TARGET_RATIO");
        liquidationTargetRatio = _liquidationTargetRatio;

        // emit event
        emit LiquidationTargetRatioUpdated(_liquidationTargetRatio);
    }

    function setLiquidationPenalty(uint penalty) external onlyOwner {
        require(penalty < MAX_LIQUIDATION_PENALTY, "penalty > MAX_LIQUIDATION_PENALTY");
        liquidationPenalty = penalty;

        // emit event
        emit LiquidationPenaltyUpdated(penalty);
    }

    /* ========== MUTATIVE FUNCTIONS ========== */
    function flagAccountForLiquidation(address account) external {
        LiquidationEntry memory liquidation = _getLiquidationEntryForAccount(account);

        // Don't set liquidation if account flagged already
        if (liquidation.deadline > 0) return;

        uint ratio = synthetix().collateralisationRatio(account);

        // if current collateral ratio is greater than or equal to liquidation ratio set liquidation entry
        if (ratio >= liquidationRatio) {
            uint deadline = now.add(liquidationDelay);

            _storeLiquidationEntry(account, deadline);

            // emit event
            emit AccountFlaggedForLiquidation(account, deadline);
        }
    }

    // Internal function to remove account from liquidations
    // Does not check collateral ratio is fixed
    function removeAccountInLiquidation(address account) external onlySynthetixOrIssuer {
        LiquidationEntry memory liquidation = _getLiquidationEntryForAccount(account);
        // Check account has liquidations deadline
        require(liquidation.deadline > 0, "Account has no liquidation set");

        _removeLiquidationEntry(account);
    }

    // Public function to allow an account to remove from liquidations
    // Checks collateral ratio is fixed - below target issuance ratio
    function checkAndRemoveAccountInLiquidation(address account) external {
        LiquidationEntry memory liquidation = _getLiquidationEntryForAccount(account);
        // Check account has liquidations deadline
        require(liquidation.deadline > 0, "Account has no liquidation set");

        uint ratio = synthetix().collateralisationRatio(account);

        // Remove from liquidations if ratio is fixed (less than equal target issuance ratio)
        if (ratio <= synthetixState().issuanceRatio()) {
            _removeLiquidationEntry(account);
        }
    }

    function _storeLiquidationEntry(
        address _account,
        uint _deadline
    ) internal {
        // record liquidation deadline
        liquidationEternalStorage().setUIntValue(_getKey(LIQUIDATION_DEADLINE, _account), _deadline);
    }

    function _removeLiquidationEntry(address _account) internal {
        // delete liquidation deadline
        liquidationEternalStorage().deleteUIntValue(_getKey(LIQUIDATION_DEADLINE, _account));

        // emit account removed from liquidations
        emit AccountRemovedFromLiqudation(_account, now);
    }

    /* ========== MODIFIERS ========== */

    modifier onlySynthetix() {
        require(msg.sender == address(synthetix()), "Liquidations: Only the synthetix contract can perform this action");
        _;
    }

    modifier onlySynthetixOrIssuer() {
        bool isSynthetix = msg.sender == address(synthetix());
        bool isIssuer = msg.sender == address(issuer());

        require(isSynthetix || isIssuer, "Liquidation: Only the synthetix or Issuer contract can perform this action");
        _;
    }

    /* ========== EVENTS ========== */

    event AccountFlaggedForLiquidation(address indexed account, uint deadline);
    event AccountRemovedFromLiqudation(address indexed account, uint time);
    event LiquidationDelayUpdated(uint newDelay);
    event LiquidationRatioUpdated(uint newRatio);
    event LiquidationTargetRatioUpdated(uint newTargetRatio);
    event LiquidationPenaltyUpdated(uint newPenalty);
}<|MERGE_RESOLUTION|>--- conflicted
+++ resolved
@@ -53,12 +53,7 @@
 
     uint public liquidationDelay = 2 weeks; // liquidation time delay after address flagged
     uint public liquidationRatio = 1e18 / 2; // collateral ratio when account can be flagged for liquidation
-<<<<<<< HEAD
     uint public liquidationPenalty = 1e18 / 10; // 10%
-=======
-    uint public liquidationTargetRatio = 1e18 / 4; // collateral ratio liquidation will target
-    uint public liquidationPenalty = 1e18 / 10;
->>>>>>> 3fb02eeb
 
     constructor(address _owner, address _resolver) public Owned(_owner) MixinResolver(_resolver, addressesToCache) {}
 
