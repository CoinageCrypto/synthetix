--- conflicted
+++ resolved
@@ -27,17 +27,14 @@
     bytes32 internal constant SETTING_CROSS_DOMAIN_ESCROW_GAS_LIMIT = "crossDomainEscrowGasLimit";
     bytes32 internal constant SETTING_CROSS_DOMAIN_REWARD_GAS_LIMIT = "crossDomainRewardGasLimit";
     bytes32 internal constant SETTING_CROSS_DOMAIN_WITHDRAWAL_GAS_LIMIT = "crossDomainWithdrawalGasLimit";
-<<<<<<< HEAD
+    bytes32 internal constant SETTING_ETHER_WRAPPER_MAX_ETH = "etherWrapperMaxETH";
+    bytes32 internal constant SETTING_ETHER_WRAPPER_MINT_FEE_RATE = "etherWrapperMintFeeRate";
+    bytes32 internal constant SETTING_ETHER_WRAPPER_BURN_FEE_RATE = "etherWrapperBurnFeeRate";
     bytes32 internal constant SETTING_ATOMIC_MAX_VOLUME_PER_BLOCK = "atomicMaxVolumePerBlock";
     bytes32 internal constant SETTING_ATOMIC_TWAP_PRICE_WINDOW = "atomicTwapPriceWindow";
     bytes32 internal constant SETTING_ATOMIC_EQUIVALENT_FOR_DEX_PRICING = "atomicEquivalentForDexPricing";
     bytes32 internal constant SETTING_ATOMIC_EXCHANGE_FEE_RATE = "atomicExchangeFeeRate";
     bytes32 internal constant SETTING_ATOMIC_PRICE_BUFFER = "atomicPriceBuffer";
-=======
-    bytes32 internal constant SETTING_ETHER_WRAPPER_MAX_ETH = "etherWrapperMaxETH";
-    bytes32 internal constant SETTING_ETHER_WRAPPER_MINT_FEE_RATE = "etherWrapperMintFeeRate";
-    bytes32 internal constant SETTING_ETHER_WRAPPER_BURN_FEE_RATE = "etherWrapperBurnFeeRate";
->>>>>>> 3b1431d8
 
     bytes32 internal constant CONTRACT_FLEXIBLESTORAGE = "FlexibleStorage";
 
@@ -135,7 +132,18 @@
         return flexibleStorage().getUIntValue(SETTING_CONTRACT_NAME, SETTING_DEBT_SNAPSHOT_STALE_TIME);
     }
 
-<<<<<<< HEAD
+    function getEtherWrapperMaxETH() internal view returns (uint) {
+        return flexibleStorage().getUIntValue(SETTING_CONTRACT_NAME, SETTING_ETHER_WRAPPER_MAX_ETH);
+    }
+
+    function getEtherWrapperMintFeeRate() internal view returns (uint) {
+        return flexibleStorage().getUIntValue(SETTING_CONTRACT_NAME, SETTING_ETHER_WRAPPER_MINT_FEE_RATE);
+    }
+
+    function getEtherWrapperBurnFeeRate() internal view returns (uint) {
+        return flexibleStorage().getUIntValue(SETTING_CONTRACT_NAME, SETTING_ETHER_WRAPPER_BURN_FEE_RATE);
+    }
+
     function getAtomicMaxVolumePerBlock() internal view returns (uint) {
         return flexibleStorage().getUIntValue(SETTING_CONTRACT_NAME, SETTING_ATOMIC_MAX_VOLUME_PER_BLOCK);
     }
@@ -166,17 +174,5 @@
                 SETTING_CONTRACT_NAME,
                 keccak256(abi.encodePacked(SETTING_ATOMIC_PRICE_BUFFER, currencyKey))
             );
-=======
-    function getEtherWrapperMaxETH() internal view returns (uint) {
-        return flexibleStorage().getUIntValue(SETTING_CONTRACT_NAME, SETTING_ETHER_WRAPPER_MAX_ETH);
-    }
-
-    function getEtherWrapperMintFeeRate() internal view returns (uint) {
-        return flexibleStorage().getUIntValue(SETTING_CONTRACT_NAME, SETTING_ETHER_WRAPPER_MINT_FEE_RATE);
-    }
-
-    function getEtherWrapperBurnFeeRate() internal view returns (uint) {
-        return flexibleStorage().getUIntValue(SETTING_CONTRACT_NAME, SETTING_ETHER_WRAPPER_BURN_FEE_RATE);
->>>>>>> 3b1431d8
     }
 }