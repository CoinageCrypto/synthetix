--- conflicted
+++ resolved
@@ -78,13 +78,9 @@
         uint timestamp;
     }
 
-<<<<<<< HEAD
+    bytes32 public constant CONTRACT_NAME = "Exchanger";
+
     bytes32 internal constant sUSD = "sUSD";
-=======
-    bytes32 public constant CONTRACT_NAME = "Exchanger";
-
-    bytes32 private constant sUSD = "sUSD";
->>>>>>> ce891402
 
     // SIP-65: Decentralized circuit breaker
     uint public constant CIRCUIT_BREAKER_SUSPENSION_REASON = 65;
