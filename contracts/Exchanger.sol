pragma solidity ^0.5.16;

// Inheritance
import "./Owned.sol";
import "./MixinResolver.sol";
import "./MixinSystemSettings.sol";
import "./interfaces/IExchanger.sol";

// Libraries
import "./SafeDecimalMath.sol";

// Internal references
import "./interfaces/IERC20.sol";
import "./interfaces/ISystemStatus.sol";
import "./interfaces/IExchangeState.sol";
import "./interfaces/IExchangeRates.sol";
import "./interfaces/ISynthetix.sol";
import "./interfaces/IFeePool.sol";
import "./interfaces/IDelegateApprovals.sol";
import "./interfaces/IIssuer.sol";
import "./interfaces/IFlexibleStorage.sol";


// Used to have strongly-typed access to internal mutative functions in Synthetix
interface ISynthetixInternal {
    function emitSynthExchange(
        address account,
        bytes32 fromCurrencyKey,
        uint fromAmount,
        bytes32 toCurrencyKey,
        uint toAmount,
        address toAddress
    ) external;

    function emitExchangeReclaim(
        address account,
        bytes32 currencyKey,
        uint amount
    ) external;

    function emitExchangeRebate(
        address account,
        bytes32 currencyKey,
        uint amount
    ) external;
}


// https://docs.synthetix.io/contracts/Exchanger
contract Exchanger is Owned, MixinResolver, MixinSystemSettings, IExchanger {
    using SafeMath for uint;
    using SafeDecimalMath for uint;

    struct ExchangeEntrySettlement {
        bytes32 src;
        uint amount;
        bytes32 dest;
        uint reclaim;
        uint rebate;
        uint srcRoundIdAtPeriodEnd;
        uint destRoundIdAtPeriodEnd;
        uint timestamp;
    }

    bytes32 private constant sUSD = "sUSD";

    // SIP-65: Decentralized circuit breaker
    uint public constant CIRCUIT_BREAKER_SUSPENSION_REASON = 65;

<<<<<<< HEAD
    bytes32 private constant SYNTH_EXCHANGE_FEE_RATE = "synth_exchange_fee_rate";
=======
    // Exchange fee may not exceed 10%.
    uint public constant MAX_EXCHANGE_FEE_RATE = 1e18 / 10;

    bytes32 private constant SYNTH_EXCHANGE_FEE_RATE = "synth_exchange_fee_rate";

    bytes32 private constant CONTRACT_NAME = "Exchanger";

    uint public waitingPeriodSecs;
>>>>>>> cbd5c87c

    bytes32 private constant CONTRACT_NAME = "Exchanger";

    mapping(bytes32 => uint) public lastExchangeRate;

    /* ========== ADDRESS RESOLVER CONFIGURATION ========== */

    bytes32 private constant CONTRACT_SYSTEMSTATUS = "SystemStatus";
    bytes32 private constant CONTRACT_EXCHANGESTATE = "ExchangeState";
    bytes32 private constant CONTRACT_EXRATES = "ExchangeRates";
    bytes32 private constant CONTRACT_SYNTHETIX = "Synthetix";
    bytes32 private constant CONTRACT_FEEPOOL = "FeePool";
    bytes32 private constant CONTRACT_DELEGATEAPPROVALS = "DelegateApprovals";
    bytes32 private constant CONTRACT_ISSUER = "Issuer";
    bytes32 private constant CONTRACT_FLEXIBLESTORAGE = "FlexibleStorage";

    bytes32[24] private addressesToCache = [
        CONTRACT_SYSTEMSTATUS,
        CONTRACT_EXCHANGESTATE,
        CONTRACT_EXRATES,
        CONTRACT_SYNTHETIX,
        CONTRACT_FEEPOOL,
        CONTRACT_DELEGATEAPPROVALS,
        CONTRACT_ISSUER,
        CONTRACT_FLEXIBLESTORAGE
    ];

    constructor(address _owner, address _resolver)
        public
        Owned(_owner)
        MixinResolver(_resolver, addressesToCache)
        MixinSystemSettings()
    {}

    /* ========== VIEWS ========== */

    function systemStatus() internal view returns (ISystemStatus) {
        return ISystemStatus(requireAndGetAddress(CONTRACT_SYSTEMSTATUS, "Missing SystemStatus address"));
    }

    function exchangeState() internal view returns (IExchangeState) {
        return IExchangeState(requireAndGetAddress(CONTRACT_EXCHANGESTATE, "Missing ExchangeState address"));
    }

    function exchangeRates() internal view returns (IExchangeRates) {
        return IExchangeRates(requireAndGetAddress(CONTRACT_EXRATES, "Missing ExchangeRates address"));
    }

    function synthetix() internal view returns (ISynthetix) {
        return ISynthetix(requireAndGetAddress(CONTRACT_SYNTHETIX, "Missing Synthetix address"));
    }

    function feePool() internal view returns (IFeePool) {
        return IFeePool(requireAndGetAddress(CONTRACT_FEEPOOL, "Missing FeePool address"));
    }

    function delegateApprovals() internal view returns (IDelegateApprovals) {
        return IDelegateApprovals(requireAndGetAddress(CONTRACT_DELEGATEAPPROVALS, "Missing DelegateApprovals address"));
    }

    function issuer() internal view returns (IIssuer) {
        return IIssuer(requireAndGetAddress(CONTRACT_ISSUER, "Missing Issuer address"));
    }

    function flexibleStorage() internal view returns (IFlexibleStorage) {
        return IFlexibleStorage(requireAndGetAddress(CONTRACT_FLEXIBLESTORAGE, "Missing FlexibleStorage address"));
    }

    function maxSecsLeftInWaitingPeriod(address account, bytes32 currencyKey) public view returns (uint) {
        return secsLeftInWaitingPeriodForExchange(exchangeState().getMaxTimestamp(account, currencyKey));
    }

    function waitingPeriodSecs() external view returns (uint) {
        return getWaitingPeriodSecs();
    }

    function priceDeviationThresholdFactor() external view returns (uint) {
        return getPriceDeviationThresholdFactor();
    }

    function settlementOwing(address account, bytes32 currencyKey)
        public
        view
        returns (
            uint reclaimAmount,
            uint rebateAmount,
            uint numEntries
        )
    {
        (reclaimAmount, rebateAmount, numEntries, ) = _settlementOwing(account, currencyKey);
    }

    // Internal function to emit events for each individual rebate and reclaim entry
    function _settlementOwing(address account, bytes32 currencyKey)
        internal
        view
        returns (
            uint reclaimAmount,
            uint rebateAmount,
            uint numEntries,
            ExchangeEntrySettlement[] memory
        )
    {
        // Need to sum up all reclaim and rebate amounts for the user and the currency key
        numEntries = exchangeState().getLengthOfEntries(account, currencyKey);

        // For each unsettled exchange
        ExchangeEntrySettlement[] memory settlements = new ExchangeEntrySettlement[](numEntries);
        for (uint i = 0; i < numEntries; i++) {
            uint reclaim;
            uint rebate;
            // fetch the entry from storage
            IExchangeState.ExchangeEntry memory exchangeEntry = _getExchangeEntry(account, currencyKey, i);

            // determine the last round ids for src and dest pairs when period ended or latest if not over
            (uint srcRoundIdAtPeriodEnd, uint destRoundIdAtPeriodEnd) = getRoundIdsAtPeriodEnd(account, currencyKey, i);

            // given these round ids, determine what effective value they should have received
            uint destinationAmount = exchangeRates().effectiveValueAtRound(
                exchangeEntry.src,
                exchangeEntry.amount,
                exchangeEntry.dest,
                srcRoundIdAtPeriodEnd,
                destRoundIdAtPeriodEnd
            );

            // and deduct the fee from this amount using the exchangeFeeRate from storage
            uint amountShouldHaveReceived = _getAmountReceivedForExchange(destinationAmount, exchangeEntry.exchangeFeeRate);

            // SIP-65 settlements where the amount at end of waiting period is beyond the threshold, then
            // settle with no reclaim or rebate
            if (!_isDeviationAboveThreshold(exchangeEntry.amountReceived, amountShouldHaveReceived)) {
                if (exchangeEntry.amountReceived > amountShouldHaveReceived) {
                    // if they received more than they should have, add to the reclaim tally
                    reclaim = exchangeEntry.amountReceived.sub(amountShouldHaveReceived);
                    reclaimAmount = reclaimAmount.add(reclaim);
                } else if (amountShouldHaveReceived > exchangeEntry.amountReceived) {
                    // if less, add to the rebate tally
                    rebate = amountShouldHaveReceived.sub(exchangeEntry.amountReceived);
                    rebateAmount = rebateAmount.add(rebate);
                }
            }

            settlements[i] = ExchangeEntrySettlement({
                src: exchangeEntry.src,
                amount: exchangeEntry.amount,
                dest: exchangeEntry.dest,
                reclaim: reclaim,
                rebate: rebate,
                srcRoundIdAtPeriodEnd: srcRoundIdAtPeriodEnd,
                destRoundIdAtPeriodEnd: destRoundIdAtPeriodEnd,
                timestamp: exchangeEntry.timestamp
            });
        }

        return (reclaimAmount, rebateAmount, numEntries, settlements);
    }

    function _getExchangeEntry(
        address account,
        bytes32 currencyKey,
        uint index
    ) internal view returns (IExchangeState.ExchangeEntry memory) {
        (
            bytes32 src,
            uint amount,
            bytes32 dest,
            uint amountReceived,
            uint exchangeFeeRate,
            uint timestamp,
            uint roundIdForSrc,
            uint roundIdForDest
        ) = exchangeState().getEntryAt(account, currencyKey, index);

        return
            IExchangeState.ExchangeEntry({
                src: src,
                amount: amount,
                dest: dest,
                amountReceived: amountReceived,
                exchangeFeeRate: exchangeFeeRate,
                timestamp: timestamp,
                roundIdForSrc: roundIdForSrc,
                roundIdForDest: roundIdForDest
            });
    }

    function hasWaitingPeriodOrSettlementOwing(address account, bytes32 currencyKey) external view returns (bool) {
        if (maxSecsLeftInWaitingPeriod(account, currencyKey) != 0) {
            return true;
        }

        (uint reclaimAmount, , , ) = _settlementOwing(account, currencyKey);

        return reclaimAmount > 0;
    }

    /* ========== SETTERS ========== */

    function calculateAmountAfterSettlement(
        address from,
        bytes32 currencyKey,
        uint amount,
        uint refunded
    ) public view returns (uint amountAfterSettlement) {
        amountAfterSettlement = amount;

        // balance of a synth will show an amount after settlement
        uint balanceOfSourceAfterSettlement = IERC20(address(issuer().synths(currencyKey))).balanceOf(from);

        // when there isn't enough supply (either due to reclamation settlement or because the number is too high)
        if (amountAfterSettlement > balanceOfSourceAfterSettlement) {
            // then the amount to exchange is reduced to their remaining supply
            amountAfterSettlement = balanceOfSourceAfterSettlement;
        }

        if (refunded > 0) {
            amountAfterSettlement = amountAfterSettlement.add(refunded);
        }
    }

    function isSynthRateInvalid(bytes32 currencyKey) external view returns (bool) {
        return _isSynthRateInvalid(currencyKey, exchangeRates().rateForCurrency(currencyKey));
    }

    /* ========== MUTATIVE FUNCTIONS ========== */
    function exchange(
        address from,
        bytes32 sourceCurrencyKey,
        uint sourceAmount,
        bytes32 destinationCurrencyKey,
        address destinationAddress
    ) external onlySynthetixorSynth returns (uint amountReceived) {
        amountReceived = _exchange(from, sourceCurrencyKey, sourceAmount, destinationCurrencyKey, destinationAddress);
    }

    function exchangeOnBehalf(
        address exchangeForAddress,
        address from,
        bytes32 sourceCurrencyKey,
        uint sourceAmount,
        bytes32 destinationCurrencyKey
    ) external onlySynthetixorSynth returns (uint amountReceived) {
        require(delegateApprovals().canExchangeFor(exchangeForAddress, from), "Not approved to act on behalf");
        amountReceived = _exchange(
            exchangeForAddress,
            sourceCurrencyKey,
            sourceAmount,
            destinationCurrencyKey,
            exchangeForAddress
        );
    }

    function _exchange(
        address from,
        bytes32 sourceCurrencyKey,
        uint sourceAmount,
        bytes32 destinationCurrencyKey,
        address destinationAddress
    ) internal returns (uint amountReceived) {
        _ensureCanExchange(sourceCurrencyKey, sourceAmount, destinationCurrencyKey);

        (, uint refunded, uint numEntriesSettled) = _internalSettle(from, sourceCurrencyKey);

        uint sourceAmountAfterSettlement = sourceAmount;

        // when settlement was required
        if (numEntriesSettled > 0) {
            // ensure the sourceAmount takes this into account
            sourceAmountAfterSettlement = calculateAmountAfterSettlement(from, sourceCurrencyKey, sourceAmount, refunded);

            // If, after settlement the user has no balance left (highly unlikely), then return to prevent
            // emitting events of 0 and don't revert so as to ensure the settlement queue is emptied
            if (sourceAmountAfterSettlement == 0) {
                return 0;
            }
        }

        uint fee;
        uint exchangeFeeRate;
        uint sourceRate;
        uint destinationRate;

        (amountReceived, fee, exchangeFeeRate, sourceRate, destinationRate) = _getAmountsForExchangeMinusFees(
            sourceAmountAfterSettlement,
            sourceCurrencyKey,
            destinationCurrencyKey
        );

        // SIP-65: Decentralized Circuit Breaker
        if (_isSynthRateInvalid(sourceCurrencyKey, sourceRate)) {
            systemStatus().suspendSynth(sourceCurrencyKey, CIRCUIT_BREAKER_SUSPENSION_REASON);
            return 0;
        } else {
            lastExchangeRate[sourceCurrencyKey] = sourceRate;
        }

        if (_isSynthRateInvalid(destinationCurrencyKey, destinationRate)) {
            systemStatus().suspendSynth(destinationCurrencyKey, CIRCUIT_BREAKER_SUSPENSION_REASON);
            return 0;
        } else {
            lastExchangeRate[destinationCurrencyKey] = destinationRate;
        }

        // Note: We don't need to check their balance as the burn() below will do a safe subtraction which requires
        // the subtraction to not overflow, which would happen if their balance is not sufficient.

        // Burn the source amount
        issuer().synths(sourceCurrencyKey).burn(from, sourceAmountAfterSettlement);

        // Issue their new synths
        issuer().synths(destinationCurrencyKey).issue(destinationAddress, amountReceived);

        // Remit the fee if required
        if (fee > 0) {
            remitFee(fee, destinationCurrencyKey);
        }

        // Nothing changes as far as issuance data goes because the total value in the system hasn't changed.

        // Let the DApps know there was a Synth exchange
        ISynthetixInternal(address(synthetix())).emitSynthExchange(
            from,
            sourceCurrencyKey,
            sourceAmountAfterSettlement,
            destinationCurrencyKey,
            amountReceived,
            destinationAddress
        );

        // persist the exchange information for the dest key
        appendExchange(
            destinationAddress,
            sourceCurrencyKey,
            sourceAmountAfterSettlement,
            destinationCurrencyKey,
            amountReceived,
            exchangeFeeRate
        );
    }

    // Note: this function can intentionally be called by anyone on behalf of anyone else (the caller just pays the gas)
    function settle(address from, bytes32 currencyKey)
        external
        returns (
            uint reclaimed,
            uint refunded,
            uint numEntriesSettled
        )
    {
        systemStatus().requireSynthActive(currencyKey);
        return _internalSettle(from, currencyKey);
    }

    function suspendSynthWithInvalidRate(bytes32 currencyKey) external {
        systemStatus().requireSystemActive();
        require(issuer().synths(currencyKey) != ISynth(0), "No such synth");
        require(_isSynthRateInvalid(currencyKey, exchangeRates().rateForCurrency(currencyKey)), "Synth price is valid");
        systemStatus().suspendSynth(currencyKey, CIRCUIT_BREAKER_SUSPENSION_REASON);
    }

    /* ========== INTERNAL FUNCTIONS ========== */
    function _ensureCanExchange(
        bytes32 sourceCurrencyKey,
        uint sourceAmount,
        bytes32 destinationCurrencyKey
    ) internal view {
        require(sourceCurrencyKey != destinationCurrencyKey, "Can't be same synth");
        require(sourceAmount > 0, "Zero amount");

        bytes32[] memory synthKeys = new bytes32[](2);
        synthKeys[0] = sourceCurrencyKey;
        synthKeys[1] = destinationCurrencyKey;
        require(!exchangeRates().anyRateIsStale(synthKeys), "Src/dest rate stale or not found");
    }

    function _isSynthRateInvalid(bytes32 currencyKey, uint currentRate) internal view returns (bool) {
        if (currentRate == 0) {
            return true;
        }

        uint lastRateFromExchange = lastExchangeRate[currencyKey];

        if (lastRateFromExchange > 0) {
            return _isDeviationAboveThreshold(lastRateFromExchange, currentRate);
        }

        // if no last exchange for this synth, then we need to look up last 3 rates (+1 for current rate)
        (uint[] memory rates, ) = exchangeRates().ratesAndUpdatedTimeForCurrencyLastNRounds(currencyKey, 4);

        // start at index 1 to ignore current rate
        for (uint i = 1; i < rates.length; i++) {
            // ignore any empty rates in the past (otherwise we will never be able to get validity)
            if (rates[i] > 0 && _isDeviationAboveThreshold(rates[i], currentRate)) {
                return true;
            }
        }

        return false;
    }

    function _isDeviationAboveThreshold(uint base, uint comparison) internal view returns (bool) {
        if (base == 0 || comparison == 0) {
            return true;
        }

        uint factor;
        if (comparison > base) {
            factor = comparison.divideDecimal(base);
        } else {
            factor = base.divideDecimal(comparison);
        }

        return factor >= getPriceDeviationThresholdFactor();
    }

    function remitFee(uint fee, bytes32 currencyKey) internal {
        // Remit the fee in sUSDs
        uint usdFeeAmount = exchangeRates().effectiveValue(currencyKey, fee, sUSD);
        issuer().synths(sUSD).issue(feePool().FEE_ADDRESS(), usdFeeAmount);
        // Tell the fee pool about this.
        feePool().recordFeePaid(usdFeeAmount);
    }

    function _internalSettle(address from, bytes32 currencyKey)
        internal
        returns (
            uint reclaimed,
            uint refunded,
            uint numEntriesSettled
        )
    {
        require(maxSecsLeftInWaitingPeriod(from, currencyKey) == 0, "Cannot settle during waiting period");

        (
            uint reclaimAmount,
            uint rebateAmount,
            uint entries,
            ExchangeEntrySettlement[] memory settlements
        ) = _settlementOwing(from, currencyKey);

        if (reclaimAmount > rebateAmount) {
            reclaimed = reclaimAmount.sub(rebateAmount);
            reclaim(from, currencyKey, reclaimed);
        } else if (rebateAmount > reclaimAmount) {
            refunded = rebateAmount.sub(reclaimAmount);
            refund(from, currencyKey, refunded);
        }

        // emit settlement event for each settled exchange entry
        for (uint i = 0; i < settlements.length; i++) {
            emit ExchangeEntrySettled(
                from,
                settlements[i].src,
                settlements[i].amount,
                settlements[i].dest,
                settlements[i].reclaim,
                settlements[i].rebate,
                settlements[i].srcRoundIdAtPeriodEnd,
                settlements[i].destRoundIdAtPeriodEnd,
                settlements[i].timestamp
            );
        }

        numEntriesSettled = entries;

        // Now remove all entries, even if no reclaim and no rebate
        exchangeState().removeEntries(from, currencyKey);
    }

    function reclaim(
        address from,
        bytes32 currencyKey,
        uint amount
    ) internal {
        // burn amount from user
        issuer().synths(currencyKey).burn(from, amount);
        ISynthetixInternal(address(synthetix())).emitExchangeReclaim(from, currencyKey, amount);
    }

    function refund(
        address from,
        bytes32 currencyKey,
        uint amount
    ) internal {
        // issue amount to user
        issuer().synths(currencyKey).issue(from, amount);
        ISynthetixInternal(address(synthetix())).emitExchangeRebate(from, currencyKey, amount);
    }

    function secsLeftInWaitingPeriodForExchange(uint timestamp) internal view returns (uint) {
        uint _waitingPeriodSecs = getWaitingPeriodSecs();
        if (timestamp == 0 || now >= timestamp.add(_waitingPeriodSecs)) {
            return 0;
        }

        return timestamp.add(_waitingPeriodSecs).sub(now);
    }

    function setExchangeFeeRateForSynths(bytes32[] calldata synthKeys, uint256[] calldata exchangeFeeRates)
        external
        onlyOwner
    {
        require(synthKeys.length == exchangeFeeRates.length, "Array lengths dont match");
        for (uint i = 0; i < synthKeys.length; i++) {
            require(exchangeFeeRates[i] <= MAX_EXCHANGE_FEE_RATE, "MAX_EXCHANGE_FEE_RATE exceeded");
            flexibleStorage().setUIntValue(
                CONTRACT_NAME,
                keccak256(abi.encodePacked(SYNTH_EXCHANGE_FEE_RATE, synthKeys[i])),
                exchangeFeeRates[i]
            );
            emit ExchangeFeeUpdated(synthKeys[i], exchangeFeeRates[i]);
        }
    }

    function feeRateForExchange(bytes32 sourceCurrencyKey, bytes32 destinationCurrencyKey)
        external
        view
        returns (uint exchangeFeeRate)
    {
        exchangeFeeRate = _feeRateForExchange(sourceCurrencyKey, destinationCurrencyKey);
    }

    function _feeRateForExchange(
        bytes32, // API for source in case pricing model evolves to include source rate /* sourceCurrencyKey */
        bytes32 destinationCurrencyKey
    ) internal view returns (uint exchangeFeeRate) {
<<<<<<< HEAD
        return getExchangeFeeRate(destinationCurrencyKey);
=======
        exchangeFeeRate = flexibleStorage().getUIntValue(
            CONTRACT_NAME,
            keccak256(abi.encodePacked(SYNTH_EXCHANGE_FEE_RATE, destinationCurrencyKey))
        );
>>>>>>> cbd5c87c
    }

    function getAmountsForExchange(
        uint sourceAmount,
        bytes32 sourceCurrencyKey,
        bytes32 destinationCurrencyKey
    )
        external
        view
        returns (
            uint amountReceived,
            uint fee,
            uint exchangeFeeRate
        )
    {
        (amountReceived, fee, exchangeFeeRate, , ) = _getAmountsForExchangeMinusFees(
            sourceAmount,
            sourceCurrencyKey,
            destinationCurrencyKey
        );
    }

    function _getAmountsForExchangeMinusFees(
        uint sourceAmount,
        bytes32 sourceCurrencyKey,
        bytes32 destinationCurrencyKey
    )
        internal
        view
        returns (
            uint amountReceived,
            uint fee,
            uint exchangeFeeRate,
            uint sourceRate,
            uint destinationRate
        )
    {
        uint destinationAmount;
        (destinationAmount, sourceRate, destinationRate) = exchangeRates().effectiveValueAndRates(
            sourceCurrencyKey,
            sourceAmount,
            destinationCurrencyKey
        );
        exchangeFeeRate = _feeRateForExchange(sourceCurrencyKey, destinationCurrencyKey);
        amountReceived = _getAmountReceivedForExchange(destinationAmount, exchangeFeeRate);
        fee = destinationAmount.sub(amountReceived);
    }

    function _getAmountReceivedForExchange(uint destinationAmount, uint exchangeFeeRate)
        internal
        pure
        returns (uint amountReceived)
    {
        amountReceived = destinationAmount.multiplyDecimal(SafeDecimalMath.unit().sub(exchangeFeeRate));
    }

    function appendExchange(
        address account,
        bytes32 src,
        uint amount,
        bytes32 dest,
        uint amountReceived,
        uint exchangeFeeRate
    ) internal {
        IExchangeRates exRates = exchangeRates();
        uint roundIdForSrc = exRates.getCurrentRoundId(src);
        uint roundIdForDest = exRates.getCurrentRoundId(dest);
        exchangeState().appendExchangeEntry(
            account,
            src,
            amount,
            dest,
            amountReceived,
            exchangeFeeRate,
            now,
            roundIdForSrc,
            roundIdForDest
        );

        emit ExchangeEntryAppended(
            account,
            src,
            amount,
            dest,
            amountReceived,
            exchangeFeeRate,
            roundIdForSrc,
            roundIdForDest
        );
    }

    function getRoundIdsAtPeriodEnd(
        address account,
        bytes32 currencyKey,
        uint index
    ) internal view returns (uint srcRoundIdAtPeriodEnd, uint destRoundIdAtPeriodEnd) {
        (bytes32 src, , bytes32 dest, , , uint timestamp, uint roundIdForSrc, uint roundIdForDest) = exchangeState()
            .getEntryAt(account, currencyKey, index);

        IExchangeRates exRates = exchangeRates();
        uint _waitingPeriodSecs = getWaitingPeriodSecs();

        srcRoundIdAtPeriodEnd = exRates.getLastRoundIdBeforeElapsedSecs(src, roundIdForSrc, timestamp, _waitingPeriodSecs);
        destRoundIdAtPeriodEnd = exRates.getLastRoundIdBeforeElapsedSecs(
            dest,
            roundIdForDest,
            timestamp,
            _waitingPeriodSecs
        );
    }

    // ========== MODIFIERS ==========

    modifier onlySynthetixorSynth() {
        ISynthetix _synthetix = synthetix();
        require(
            msg.sender == address(_synthetix) || _synthetix.synthsByAddress(msg.sender) != bytes32(0),
            "Exchanger: Only synthetix or a synth contract can perform this action"
        );
        _;
    }

    // ========== EVENTS ==========
<<<<<<< HEAD
=======
    event PriceDeviationThresholdUpdated(uint threshold);
    event WaitingPeriodSecsUpdated(uint waitingPeriodSecs);
    event ExchangeFeeUpdated(bytes32 synthKey, uint newExchangeFeeRate);
>>>>>>> cbd5c87c

    event ExchangeEntryAppended(
        address indexed account,
        bytes32 src,
        uint256 amount,
        bytes32 dest,
        uint256 amountReceived,
        uint256 exchangeFeeRate,
        uint256 roundIdForSrc,
        uint256 roundIdForDest
    );

    event ExchangeEntrySettled(
        address indexed from,
        bytes32 src,
        uint256 amount,
        bytes32 dest,
        uint256 reclaim,
        uint256 rebate,
        uint256 srcRoundIdAtPeriodEnd,
        uint256 destRoundIdAtPeriodEnd,
        uint256 exchangeTimestamp
    );
}<|MERGE_RESOLUTION|>--- conflicted
+++ resolved
@@ -18,7 +18,6 @@
 import "./interfaces/IFeePool.sol";
 import "./interfaces/IDelegateApprovals.sol";
 import "./interfaces/IIssuer.sol";
-import "./interfaces/IFlexibleStorage.sol";
 
 
 // Used to have strongly-typed access to internal mutative functions in Synthetix
@@ -67,21 +66,6 @@
     // SIP-65: Decentralized circuit breaker
     uint public constant CIRCUIT_BREAKER_SUSPENSION_REASON = 65;
 
-<<<<<<< HEAD
-    bytes32 private constant SYNTH_EXCHANGE_FEE_RATE = "synth_exchange_fee_rate";
-=======
-    // Exchange fee may not exceed 10%.
-    uint public constant MAX_EXCHANGE_FEE_RATE = 1e18 / 10;
-
-    bytes32 private constant SYNTH_EXCHANGE_FEE_RATE = "synth_exchange_fee_rate";
-
-    bytes32 private constant CONTRACT_NAME = "Exchanger";
-
-    uint public waitingPeriodSecs;
->>>>>>> cbd5c87c
-
-    bytes32 private constant CONTRACT_NAME = "Exchanger";
-
     mapping(bytes32 => uint) public lastExchangeRate;
 
     /* ========== ADDRESS RESOLVER CONFIGURATION ========== */
@@ -93,7 +77,6 @@
     bytes32 private constant CONTRACT_FEEPOOL = "FeePool";
     bytes32 private constant CONTRACT_DELEGATEAPPROVALS = "DelegateApprovals";
     bytes32 private constant CONTRACT_ISSUER = "Issuer";
-    bytes32 private constant CONTRACT_FLEXIBLESTORAGE = "FlexibleStorage";
 
     bytes32[24] private addressesToCache = [
         CONTRACT_SYSTEMSTATUS,
@@ -102,8 +85,7 @@
         CONTRACT_SYNTHETIX,
         CONTRACT_FEEPOOL,
         CONTRACT_DELEGATEAPPROVALS,
-        CONTRACT_ISSUER,
-        CONTRACT_FLEXIBLESTORAGE
+        CONTRACT_ISSUER
     ];
 
     constructor(address _owner, address _resolver)
@@ -141,10 +123,6 @@
 
     function issuer() internal view returns (IIssuer) {
         return IIssuer(requireAndGetAddress(CONTRACT_ISSUER, "Missing Issuer address"));
-    }
-
-    function flexibleStorage() internal view returns (IFlexibleStorage) {
-        return IFlexibleStorage(requireAndGetAddress(CONTRACT_FLEXIBLESTORAGE, "Missing FlexibleStorage address"));
     }
 
     function maxSecsLeftInWaitingPeriod(address account, bytes32 currencyKey) public view returns (uint) {
@@ -578,22 +556,6 @@
         return timestamp.add(_waitingPeriodSecs).sub(now);
     }
 
-    function setExchangeFeeRateForSynths(bytes32[] calldata synthKeys, uint256[] calldata exchangeFeeRates)
-        external
-        onlyOwner
-    {
-        require(synthKeys.length == exchangeFeeRates.length, "Array lengths dont match");
-        for (uint i = 0; i < synthKeys.length; i++) {
-            require(exchangeFeeRates[i] <= MAX_EXCHANGE_FEE_RATE, "MAX_EXCHANGE_FEE_RATE exceeded");
-            flexibleStorage().setUIntValue(
-                CONTRACT_NAME,
-                keccak256(abi.encodePacked(SYNTH_EXCHANGE_FEE_RATE, synthKeys[i])),
-                exchangeFeeRates[i]
-            );
-            emit ExchangeFeeUpdated(synthKeys[i], exchangeFeeRates[i]);
-        }
-    }
-
     function feeRateForExchange(bytes32 sourceCurrencyKey, bytes32 destinationCurrencyKey)
         external
         view
@@ -606,14 +568,7 @@
         bytes32, // API for source in case pricing model evolves to include source rate /* sourceCurrencyKey */
         bytes32 destinationCurrencyKey
     ) internal view returns (uint exchangeFeeRate) {
-<<<<<<< HEAD
         return getExchangeFeeRate(destinationCurrencyKey);
-=======
-        exchangeFeeRate = flexibleStorage().getUIntValue(
-            CONTRACT_NAME,
-            keccak256(abi.encodePacked(SYNTH_EXCHANGE_FEE_RATE, destinationCurrencyKey))
-        );
->>>>>>> cbd5c87c
     }
 
     function getAmountsForExchange(
@@ -737,12 +692,6 @@
     }
 
     // ========== EVENTS ==========
-<<<<<<< HEAD
-=======
-    event PriceDeviationThresholdUpdated(uint threshold);
-    event WaitingPeriodSecsUpdated(uint waitingPeriodSecs);
-    event ExchangeFeeUpdated(bytes32 synthKey, uint newExchangeFeeRate);
->>>>>>> cbd5c87c
 
     event ExchangeEntryAppended(
         address indexed account,
