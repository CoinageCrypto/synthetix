--- conflicted
+++ resolved
@@ -323,11 +323,7 @@
         bytes32 destinationCurrencyKey,
         address destinationAddress,
         bool virtualSynth,
-<<<<<<< HEAD
-        address originator,
-=======
         address rewardAddress,
->>>>>>> cf8577cc
         bytes32 trackingCode
     ) external onlySynthetixorSynth returns (uint amountReceived, IVirtualSynth vSynth) {
         uint fee;
@@ -344,17 +340,8 @@
             virtualSynth
         );
 
-<<<<<<< HEAD
-        if (originator != address(0)) {
-            _processTradingRewards(fee, originator);
-        }
-
-        if (trackingCode != bytes32(0)) {
-            _emitTrackingEvent(trackingCode, destinationCurrencyKey, amountReceived, fee);
-=======
         if (fee > 0 && rewardAddress != address(0) && getTradingRewardsEnabled()) {
             tradingRewards().recordExchangeFeeForAccount(fee, rewardAddress);
->>>>>>> cf8577cc
         }
 
         if (trackingCode != bytes32(0)) {
