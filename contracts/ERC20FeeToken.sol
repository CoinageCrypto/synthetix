/*
-----------------------------------------------------------------
FILE INFORMATION
-----------------------------------------------------------------
file:       ERC20FeeToken.sol
version:    0.3
author:     Anton Jurisevic
            Dominic Romanowski

date:       2018-2-24

checked:    Mike Spain
approved:   Samuel Brooks

-----------------------------------------------------------------
MODULE DESCRIPTION
-----------------------------------------------------------------

An ERC20-compliant token which also has a configurable fee rate
charged on its transfers.

These fees accrue into a pool, from which a nominated authority
may withdraw.

This contract utilises a state for upgradability purposes.

-----------------------------------------------------------------
*/

pragma solidity ^0.4.20;


import "contracts/SafeDecimalMath.sol";
import "contracts/Owned.sol";
import "contracts/ERC20FeeState.sol";


contract ERC20FeeToken is Owned, SafeDecimalMath {

    /* ========== STATE VARIABLES ========== */

    // state that stores balances, allowances, totalSupply, fee pools and frozen accounts
    ERC20FeeState public state;

    string public name;
    string public symbol;

    // A percentage fee charged on each transfer.
    // Zero by default, but may be set in derived contracts.
    uint public transferFeeRate;
    // Fee may not exceed 10%.
    uint constant MAX_TRANSFER_FEE_RATE = UNIT / 10;

    // The address with the authority to distribute fees.
    address public feeAuthority;

    /* ========== CONSTRUCTOR ========== */

    function ERC20FeeToken(address _owner, string _name, string _symbol, uint initialSupply, address initialBeneficiary, uint _feeRate, address _feeAuthority, ERC20FeeState _state)
        Owned(_owner)
        public
    {
        name = _name;
        symbol = _symbol;
        transferFeeRate = _feeRate;
        feeAuthority = _feeAuthority;

        state = _state;
        if (state == ERC20FeeState(0)) {
            state = new ERC20FeeState(_owner, 0, initialBeneficiary, address(this));
        }
    }

    /* ========== SETTERS ========== */

    function setTransferFeeRate(uint newFeeRate)
        public
        onlyOwner
    {
        require(newFeeRate <= MAX_TRANSFER_FEE_RATE);
        transferFeeRate = newFeeRate;
        TransferFeeRateUpdate(newFeeRate);
    }

    function setFeeAuthority(address newFeeAuthority)
        public
        onlyOwner
    {
        feeAuthority = newFeeAuthority;
        FeeAuthorityUpdate(newFeeAuthority);
    }

    function setState(ERC20FeeState _state)
        onlyOwner
        public
    {
        state = _state;
    }

    /* ========== VIEW FUNCTIONS ========== */

    // Return the fee charged on top in order to transfer _value worth of tokens.
    function transferFeeIncurred(uint _value)
        public
        view
        returns (uint)
    {
        return safeDecMul(_value, transferFeeRate);
        // Transfers less than the reciprocal of transferFeeRate should be completely eaten up by fees.
        // This is on the basis that transfers less than this value will result in a nil fee.
        // Probably too insignificant to worry about, but the following code will achieve it.
        //      if (fee == 0 && transferFeeRate != 0) {
        //          return _value;
        //      }
        //      return fee;
    }

    // The value that you would need to send so that the recipient receives
    // a specified value.
    function transferPlusFee(uint _value)
        public
        view
        returns (uint)
    {
        return safeAdd(_value, transferFeeIncurred(_value));
    }

    // The quantity to send in order that the sender spends a certain value of tokens.
    function priceToSpend(uint value)
        public
        view
        returns (uint)
    {
        return safeDecDiv(value, safeAdd(UNIT, transferFeeRate));
    }

    /* ========== MUTATIVE FUNCTIONS ========== */

    function transfer(address _to, uint _value)
        public
        returns (bool)
    {
        require(_to != address(0));

        // The fee is deducted from the sender's balance, in addition to
        // the transferred quantity.
        uint fee = transferFeeIncurred(_value);
        uint totalCharge = safeAdd(_value, fee);

        // Zero-value transfers must fire the transfer event...
        Transfer(msg.sender, _to, _value);
        TransferFeePaid(msg.sender, fee);

        // ...but don't spend gas updating state unnecessarily.
        if (_value == 0) {
            return true;
        }

        // Insufficient balance will be handled by the safe subtraction.

        state.setBalance(msg.sender, safeSub(balanceOf(msg.sender), totalCharge));
        state.setBalance(_to, safeAdd(balanceOf(_to), _value));
        state.setFeePool(safeAdd(feePool(), fee));

        return true;
    }

    function transferFrom(address _from, address _to, uint _value)
        public
        returns (bool)
    {
        require(_from != address(0));
        require(_to != address(0));
        // The fee is deducted from the sender's balance, in addition to
        // the transferred quantity.
        uint fee = transferFeeIncurred(_value);
        uint totalCharge = safeAdd(_value, fee);

        // Zero-value transfers must fire the transfer event...
        Transfer(_from, _to, _value);
        TransferFeePaid(msg.sender, fee);

        // ...but don't spend gas updating state unnecessarily.
        if (_value == 0) {
            return true;
        }

        // Insufficient balance will be handled by the safe subtraction.

        state.setBalance(_from, safeSub(state.balanceOf(_from), totalCharge));
        state.setAllowance(_from, msg.sender, safeSub(state.allowance(_from, msg.sender), totalCharge));
        state.setBalance(_to, safeAdd(state.balanceOf(_to), _value));
        state.setFeePool(safeAdd(feePool(), fee));

        return true;
    }

    function approve(address _spender, uint _value)
        public
        returns (bool)
    {
        state.setAllowance(msg.sender, _spender, _value);
        Approval(msg.sender, _spender, _value);
        return true;
    }

    /* Withdraw tokens from the fee pool into a given account. */
    function withdrawFee(address account, uint value)
        public
        returns (bool)
    {
        require(msg.sender == feeAuthority);
        require(account != address(0));
        
        // 0-value withdrawals do nothing.
        if (value == 0) {
            return false;
        }

        // Safe subtraction ensures an exception is thrown if the balance is insufficient.
        state.setFeePool(safeSub(feePool(), value));
        state.setBalance(account, safeAdd(state.balanceOf(account), value));
        FeeWithdrawal(account, value);
        return true;
    }

    /* Donate tokens from the sender's balance into the fee pool. */
    function donateToFeePool(uint n)
        public
        returns (bool)
    {
<<<<<<< HEAD
        // Empty donations are disallowed.
        require(n != 0);

        // safeSub ensures the donor has sufficient balance.
        balanceOf[msg.sender] = safeSub(balanceOf[msg.sender], n);
        feePool = safeAdd(feePool, n);
=======
        uint balance = state.balanceOf(msg.sender);
        require(balance != 0);

        // safeSub ensures the donor has sufficient balance.
        state.setBalance(msg.sender, safeSub(balance, n));
        state.setFeePool(safeAdd(feePool(), n));
>>>>>>> 6e281055
        FeeDonation(msg.sender, msg.sender, n);
        return true;
    }

    /* ========== GETTERS ========== */

    function totalSupply()
        public
        returns (uint)
    {
        return state.totalSupply();
    }

    function balanceOf(address _account)
        public
        returns (uint)
    {
        return state.balanceOf(_account);
    }

    function allowance(address _from, address _to)
        public
        returns (uint)
    {
        return state.allowance(_from, _to);
    }

    function feePool()
        public
        returns (uint)
    {
        return state.feePool();
    }

    /* ========== EVENTS ========== */

    event Transfer(address indexed _from, address indexed _to, uint _value);

    event TransferFeePaid(address indexed account, uint value);

    event Approval(address indexed _owner, address indexed _spender, uint _value);

    event TransferFeeRateUpdate(uint newFeeRate);

    event FeeWithdrawal(address indexed account, uint value);

    event FeeDonation(address donor, address indexed donorIndex, uint value);

    event FeeAuthorityUpdate(address feeAuthority);
}
<|MERGE_RESOLUTION|>--- conflicted
+++ resolved
@@ -56,7 +56,10 @@
 
     /* ========== CONSTRUCTOR ========== */
 
-    function ERC20FeeToken(address _owner, string _name, string _symbol, uint initialSupply, address initialBeneficiary, uint _feeRate, address _feeAuthority, ERC20FeeState _state)
+    function ERC20FeeToken(string _name, string _symbol,
+                           uint initialSupply, address initialBeneficiary,
+                           uint _feeRate, address _feeAuthority,
+                           ERC20FeeState _state, address _owner)
         Owned(_owner)
         public
     {
@@ -229,21 +232,13 @@
         public
         returns (bool)
     {
-<<<<<<< HEAD
         // Empty donations are disallowed.
-        require(n != 0);
-
-        // safeSub ensures the donor has sufficient balance.
-        balanceOf[msg.sender] = safeSub(balanceOf[msg.sender], n);
-        feePool = safeAdd(feePool, n);
-=======
         uint balance = state.balanceOf(msg.sender);
         require(balance != 0);
 
         // safeSub ensures the donor has sufficient balance.
         state.setBalance(msg.sender, safeSub(balance, n));
         state.setFeePool(safeAdd(feePool(), n));
->>>>>>> 6e281055
         FeeDonation(msg.sender, msg.sender, n);
         return true;
     }
@@ -257,11 +252,11 @@
         return state.totalSupply();
     }
 
-    function balanceOf(address _account)
-        public
-        returns (uint)
-    {
-        return state.balanceOf(_account);
+    function balanceOf(address _owner)
+        public
+        returns (uint)
+    {
+        return state.balanceOf(_owner);
     }
 
     function allowance(address _from, address _to)
