pragma solidity ^0.5.16;

// Inheritance
import "./Owned.sol";
import "./MixinResolver.sol";
import "./MixinSystemSettings.sol";
import "./interfaces/IIssuer.sol";

// Libraries
import "./SafeDecimalMath.sol";

// Internal references
import "./interfaces/ISynth.sol";
import "./interfaces/ISynthetix.sol";
import "./interfaces/IFeePool.sol";
import "./interfaces/ISynthetixState.sol";
import "./interfaces/IExchanger.sol";
import "./interfaces/IDelegateApprovals.sol";
import "./interfaces/IExchangeRates.sol";
import "./interfaces/IEtherCollateral.sol";
import "./interfaces/IEtherCollateralsUSD.sol";
import "./interfaces/IRewardEscrow.sol";
import "./interfaces/IHasBalance.sol";
import "./interfaces/IERC20.sol";
import "./interfaces/ILiquidations.sol";

// TODO: Staleness, plus expose time of last snapshot (in function and event).

// https://docs.synthetix.io/contracts/Issuer
contract Issuer is Owned, MixinResolver, MixinSystemSettings, IIssuer {
    using SafeMath for uint;
    using SafeDecimalMath for uint;

    // Available Synths which can be used with the system
    ISynth[] public availableSynths;
    mapping(bytes32 => ISynth) public synths;
    mapping(address => bytes32) public synthsByAddress;

    /* ========== ENCODED NAMES ========== */

    bytes32 internal constant sUSD = "sUSD";
    bytes32 internal constant sETH = "sETH";
    bytes32 internal constant SNX = "SNX";

    // Flexible storage names

    bytes32 public constant CONTRACT_NAME = "Issuer";
    bytes32 internal constant LAST_ISSUE_EVENT = "LAST_ISSUE_EVENT";
    bytes32 internal constant CACHED_SNX_ISSUED_DEBT = "CACHED_SNX_ISSUED_DEBT";
    bytes32 internal constant CACHED_SNX_ISSUED_DEBT_TIMESTAMP = "CACHED_SNX_ISSUED_DEBT_TIMESTAMP";
    bytes32 internal constant CACHED_SNX_ISSUED_DEBT_INVALID = "CACHED_SNX_ISSUED_DEBT_INVALID";

    /* ========== ADDRESS RESOLVER CONFIGURATION ========== */

    bytes32 private constant CONTRACT_SYNTHETIX = "Synthetix";
    bytes32 private constant CONTRACT_EXCHANGER = "Exchanger";
    bytes32 private constant CONTRACT_EXRATES = "ExchangeRates";
    bytes32 private constant CONTRACT_SYNTHETIXSTATE = "SynthetixState";
    bytes32 private constant CONTRACT_FEEPOOL = "FeePool";
    bytes32 private constant CONTRACT_DELEGATEAPPROVALS = "DelegateApprovals";
    bytes32 private constant CONTRACT_ETHERCOLLATERAL = "EtherCollateral";
    bytes32 private constant CONTRACT_ETHERCOLLATERAL_SUSD = "EtherCollateralsUSD";
    bytes32 private constant CONTRACT_REWARDESCROW = "RewardEscrow";
    bytes32 private constant CONTRACT_SYNTHETIXESCROW = "SynthetixEscrow";
    bytes32 private constant CONTRACT_LIQUIDATIONS = "Liquidations";
    bytes32 private constant CONTRACT_FLEXIBLESTORAGE = "FlexibleStorage";

    bytes32[24] private addressesToCache = [
        CONTRACT_SYNTHETIX,
        CONTRACT_EXCHANGER,
        CONTRACT_EXRATES,
        CONTRACT_SYNTHETIXSTATE,
        CONTRACT_FEEPOOL,
        CONTRACT_DELEGATEAPPROVALS,
        CONTRACT_ETHERCOLLATERAL,
        CONTRACT_ETHERCOLLATERAL_SUSD,
        CONTRACT_REWARDESCROW,
        CONTRACT_SYNTHETIXESCROW,
        CONTRACT_LIQUIDATIONS,
        CONTRACT_FLEXIBLESTORAGE
    ];

    constructor(address _owner, address _resolver)
        public
        Owned(_owner)
        MixinResolver(_resolver, addressesToCache)
        MixinSystemSettings()
    {}

    /* ========== VIEWS ========== */

    function synthetix() internal view returns (ISynthetix) {
        return ISynthetix(requireAndGetAddress(CONTRACT_SYNTHETIX, "Missing Synthetix address"));
    }

    function synthetixERC20() internal view returns (IERC20) {
        return IERC20(requireAndGetAddress(CONTRACT_SYNTHETIX, "Missing Synthetix address"));
    }

    function exchanger() internal view returns (IExchanger) {
        return IExchanger(requireAndGetAddress(CONTRACT_EXCHANGER, "Missing Exchanger address"));
    }

    function exchangeRates() internal view returns (IExchangeRates) {
        return IExchangeRates(requireAndGetAddress(CONTRACT_EXRATES, "Missing ExchangeRates address"));
    }

    function synthetixState() internal view returns (ISynthetixState) {
        return ISynthetixState(requireAndGetAddress(CONTRACT_SYNTHETIXSTATE, "Missing SynthetixState address"));
    }

    function feePool() internal view returns (IFeePool) {
        return IFeePool(requireAndGetAddress(CONTRACT_FEEPOOL, "Missing FeePool address"));
    }

    function liquidations() internal view returns (ILiquidations) {
        return ILiquidations(requireAndGetAddress(CONTRACT_LIQUIDATIONS, "Missing Liquidations address"));
    }

    function delegateApprovals() internal view returns (IDelegateApprovals) {
        return IDelegateApprovals(requireAndGetAddress(CONTRACT_DELEGATEAPPROVALS, "Missing DelegateApprovals address"));
    }

    function etherCollateral() internal view returns (IEtherCollateral) {
        return IEtherCollateral(requireAndGetAddress(CONTRACT_ETHERCOLLATERAL, "Missing EtherCollateral address"));
    }

    function etherCollateralsUSD() internal view returns (IEtherCollateralsUSD) {
        return
            IEtherCollateralsUSD(requireAndGetAddress(CONTRACT_ETHERCOLLATERAL_SUSD, "Missing EtherCollateralsUSD address"));
    }

    function rewardEscrow() internal view returns (IRewardEscrow) {
        return IRewardEscrow(requireAndGetAddress(CONTRACT_REWARDESCROW, "Missing RewardEscrow address"));
    }

    function synthetixEscrow() internal view returns (IHasBalance) {
        return IHasBalance(requireAndGetAddress(CONTRACT_SYNTHETIXESCROW, "Missing SynthetixEscrow address"));
    }

    function issuanceRatio() external view returns (uint) {
        return getIssuanceRatio();
    }

    function _availableCurrencyKeysWithOptionalSNX(bool withSNX) internal view returns (bytes32[] memory) {
        bytes32[] memory currencyKeys = new bytes32[](availableSynths.length + (withSNX ? 1 : 0));

        for (uint i = 0; i < availableSynths.length; i++) {
            currencyKeys[i] = synthsByAddress[address(availableSynths[i])];
        }

        if (withSNX) {
            currencyKeys[availableSynths.length] = SNX;
        }

        return currencyKeys;
    }

    function _issuedSynthValues(bytes32[] memory currencyKeys, uint[] memory rates) internal view returns (uint[] memory) {
        uint numValues = currencyKeys.length;
        uint[] memory values = new uint[](numValues);

        for (uint i = 0; i < numValues; i++) {
            bytes32 key = currencyKeys[i];

            uint supply = IERC20(address(synths[key])).totalSupply();

            if (key == sETH) {
                uint etherCollateralSupply = etherCollateral().totalIssuedSynths();
                supply = supply.sub(etherCollateralSupply);
            }

<<<<<<< HEAD
            values[i] = supply.multiplyDecimalRound(rates[i]);
        }
        return values;
    }
=======
            if (excludeEtherCollateral) {
                // minus total issued synths from Ether Collateral from sETH.totalSupply()
                if (synth == "sETH") {
                    totalSynths = totalSynths.sub(etherCollateral().totalIssuedSynths());
                }

                // minus total issued synths from Ether Collateral from sUSD.totalSupply()
                if (synth == "sUSD") {
                    totalSynths = totalSynths.sub(etherCollateralsUSD().totalIssuedSynths());
                }
            }
>>>>>>> 1dd4b94f

    function _rateAndInvalid(bytes32 currencyKey) internal view returns (uint rate, bool isInvalid) {
        bytes32[] memory keyArray = new bytes32[](1);
        keyArray[0] = currencyKey;
        (uint[] memory rateArray, bool rateInvalid) = exchangeRates().ratesAndInvalidForCurrencies(keyArray);
        return (rateArray[0], rateInvalid);
    }

    function _totalIssuedSynths(bytes32 currencyKey, bool excludeEtherCollateral)
        internal
        view
        returns (uint totalIssued, bool anyRateIsInvalid)
    {
        IFlexibleStorage store = flexibleStorage();
        totalIssued = store.getUIntValue(CONTRACT_NAME, CACHED_SNX_ISSUED_DEBT);
        anyRateIsInvalid = store.getBoolValue(CONTRACT_NAME, CACHED_SNX_ISSUED_DEBT_INVALID);

        // Add total issued synths from Ether Collateral back into the total if not excluded
        if (!excludeEtherCollateral) {
            (uint ethRate, bool ethRateInvalid) = _rateAndInvalid(sETH);
            uint ethIssuedDebt = etherCollateral().totalIssuedSynths().multiplyDecimalRound(ethRate);
            totalIssued = totalIssued.add(ethIssuedDebt);
            anyRateIsInvalid = anyRateIsInvalid || ethRateInvalid;
        }

        if (currencyKey == sUSD) {
            return (totalIssued, anyRateIsInvalid);
        }

        (uint currencyRate, bool currencyRateInvalid) = _rateAndInvalid(currencyKey);
        return (totalIssued.divideDecimalRound(currencyRate), anyRateIsInvalid || currencyRateInvalid);
    }

    function _debtBalanceOfAndTotalDebt(address _issuer, bytes32 currencyKey)
        internal
        view
        returns (
            uint debtBalance,
            uint totalSystemValue,
            bool anyRateIsInvalid
        )
    {
        ISynthetixState state = synthetixState();

        // What was their initial debt ownership?
        (uint initialDebtOwnership, uint debtEntryIndex) = state.issuanceData(_issuer);

        // What's the total value of the system excluding ETH backed synths in their requested currency?
        (totalSystemValue, anyRateIsInvalid) = _totalIssuedSynths(currencyKey, true);

        // If it's zero, they haven't issued, and they have no debt.
        // Note: it's more gas intensive to put this check here rather than before _totalIssuedSynths
        // if they have 0 SNX, but it's a necessary trade-off
        if (initialDebtOwnership == 0) return (0, totalSystemValue, anyRateIsInvalid);

        // Figure out the global debt percentage delta from when they entered the system.
        // This is a high precision integer of 27 (1e27) decimals.
        uint currentDebtOwnership = state
            .lastDebtLedgerEntry()
            .divideDecimalRoundPrecise(state.debtLedger(debtEntryIndex))
            .multiplyDecimalRoundPrecise(initialDebtOwnership);

        // Their debt balance is their portion of the total system value.
        uint highPrecisionBalance = totalSystemValue.decimalToPreciseDecimal().multiplyDecimalRoundPrecise(
            currentDebtOwnership
        );

        // Convert back into 18 decimals (1e18)
        debtBalance = highPrecisionBalance.preciseDecimalToDecimal();
    }

    function _canBurnSynths(address account) internal view returns (bool) {
        return now >= _lastIssueEvent(account).add(getMinimumStakeTime());
    }

    function _lastIssueEvent(address account) internal view returns (uint) {
        //  Get the timestamp of the last issue this account made
        return flexibleStorage().getUIntValue(CONTRACT_NAME, keccak256(abi.encodePacked(LAST_ISSUE_EVENT, account)));
    }

    function _remainingIssuableSynths(address _issuer)
        internal
        view
        returns (
            uint maxIssuable,
            uint alreadyIssued,
            uint totalSystemDebt,
            bool anyRateIsInvalid
        )
    {
        (alreadyIssued, totalSystemDebt, anyRateIsInvalid) = _debtBalanceOfAndTotalDebt(_issuer, sUSD);
        (uint issuable, bool isInvalid) = _maxIssuableSynths(_issuer);
        maxIssuable = issuable;
        anyRateIsInvalid = anyRateIsInvalid || isInvalid;

        if (alreadyIssued >= maxIssuable) {
            maxIssuable = 0;
        } else {
            maxIssuable = maxIssuable.sub(alreadyIssued);
        }
    }

    function _maxIssuableSynths(address _issuer) internal view returns (uint, bool) {
        // What is the value of their SNX balance in sUSD
        (uint snxRate, bool isInvalid) = _rateAndInvalid(SNX);
        uint destinationValue = _collateral(_issuer).multiplyDecimalRound(snxRate);

        // They're allowed to issue up to issuanceRatio of that value
        return (destinationValue.multiplyDecimal(getIssuanceRatio()), isInvalid);
    }

    function _collateralisationRatio(address _issuer) internal view returns (uint, bool) {
        uint totalOwnedSynthetix = _collateral(_issuer);

        (uint debtBalance, , bool anyRateIsInvalid) = _debtBalanceOfAndTotalDebt(_issuer, SNX);

        // it's more gas intensive to put this check here if they have 0 SNX, but it complies with the interface
        if (totalOwnedSynthetix == 0) return (0, anyRateIsInvalid);

        return (debtBalance.divideDecimalRound(totalOwnedSynthetix), anyRateIsInvalid);
    }

    function _collateral(address account) internal view returns (uint) {
        uint balance = synthetixERC20().balanceOf(account);

        if (address(synthetixEscrow()) != address(0)) {
            balance = balance.add(synthetixEscrow().balanceOf(account));
        }

        if (address(rewardEscrow()) != address(0)) {
            balance = balance.add(rewardEscrow().balanceOf(account));
        }

        return balance;
    }

    function minimumStakeTime() external view returns (uint) {
        return getMinimumStakeTime();
    }

    function canBurnSynths(address account) external view returns (bool) {
        return _canBurnSynths(account);
    }

    function availableCurrencyKeys() external view returns (bytes32[] memory) {
        return _availableCurrencyKeysWithOptionalSNX(false);
    }

    function availableSynthCount() external view returns (uint) {
        return availableSynths.length;
    }

    function anySynthOrSNXRateIsInvalid() external view returns (bool anyRateInvalid) {
        (, anyRateInvalid) = exchangeRates().ratesAndInvalidForCurrencies(_availableCurrencyKeysWithOptionalSNX(true));
    }

    function totalIssuedSynths(bytes32 currencyKey, bool excludeEtherCollateral) external view returns (uint totalIssued) {
        (totalIssued, ) = _totalIssuedSynths(currencyKey, excludeEtherCollateral);
    }

    function lastIssueEvent(address account) external view returns (uint) {
        return _lastIssueEvent(account);
    }

    function collateralisationRatio(address _issuer) external view returns (uint cratio) {
        (cratio, ) = _collateralisationRatio(_issuer);
    }

    function collateralisationRatioAndAnyRatesInvalid(address _issuer)
        external
        view
        returns (uint cratio, bool anyRateIsInvalid)
    {
        return _collateralisationRatio(_issuer);
    }

    function collateral(address account) external view returns (uint) {
        return _collateral(account);
    }

    function debtBalanceOf(address _issuer, bytes32 currencyKey) external view returns (uint debtBalance) {
        ISynthetixState state = synthetixState();

        // What was their initial debt ownership?
        (uint initialDebtOwnership, ) = state.issuanceData(_issuer);

        // If it's zero, they haven't issued, and they have no debt.
        if (initialDebtOwnership == 0) return 0;

        (debtBalance, , ) = _debtBalanceOfAndTotalDebt(_issuer, currencyKey);
    }

    function remainingIssuableSynths(address _issuer)
        external
        view
        returns (
            uint maxIssuable,
            uint alreadyIssued,
            uint totalSystemDebt
        )
    {
        (maxIssuable, alreadyIssued, totalSystemDebt, ) = _remainingIssuableSynths(_issuer);
    }

    function maxIssuableSynths(address _issuer) external view returns (uint) {
        (uint maxIssuable, ) = _maxIssuableSynths(_issuer);
        return maxIssuable;
    }

    function transferableSynthetixAndAnyRateIsInvalid(address account, uint balance)
        external
        view
        returns (uint transferable, bool anyRateIsInvalid)
    {
        // How many SNX do they have, excluding escrow?
        // Note: We're excluding escrow here because we're interested in their transferable amount
        // and escrowed SNX are not transferable.

        // How many of those will be locked by the amount they've issued?
        // Assuming issuance ratio is 20%, then issuing 20 SNX of value would require
        // 100 SNX to be locked in their wallet to maintain their collateralisation ratio
        // The locked synthetix value can exceed their balance.
        uint debtBalance;
        (debtBalance, , anyRateIsInvalid) = _debtBalanceOfAndTotalDebt(account, SNX);
        uint lockedSynthetixValue = debtBalance.divideDecimalRound(getIssuanceRatio());

        // If we exceed the balance, no SNX are transferable, otherwise the difference is.
        if (lockedSynthetixValue >= balance) {
            transferable = 0;
        } else {
            transferable = balance.sub(lockedSynthetixValue);
        }
    }

    function currentSNXIssuedDebtForCurrencies(bytes32[] memory currencyKeys)
        public
        view
        returns (uint[] memory snxIssuedDebts, bool anyRateIsInvalid)
    {
        (uint[] memory rates, bool isInvalid) = exchangeRates().ratesAndInvalidForCurrencies(currencyKeys);
        return (_issuedSynthValues(currencyKeys, rates), isInvalid);
    }

    function cachedSNXIssuedDebtForCurrencies(bytes32[] calldata currencyKeys)
        external
        view
        returns (uint[] memory snxIssuedDebts)
    {
        return flexibleStorage().getUIntValues(CONTRACT_NAME, currencyKeys);
    }

    function currentSNXIssuedDebt() external view returns (uint snxIssuedDebt, bool anyRateIsInvalid) {
        (uint[] memory values, bool isInvalid) = currentSNXIssuedDebtForCurrencies(
            _availableCurrencyKeysWithOptionalSNX(false)
        );
        uint numValues = values.length;
        uint total;
        for (uint i; i < numValues; i++) {
            total = total.add(values[i]);
        }
        return (total, isInvalid);
    }

    /* ========== MUTATIVE FUNCTIONS ========== */

    function addSynth(ISynth synth) external onlyOwner {
        bytes32 currencyKey = synth.currencyKey();

        require(synths[currencyKey] == ISynth(0), "Synth already exists");
        require(synthsByAddress[address(synth)] == bytes32(0), "Synth address already exists");

        availableSynths.push(synth);
        synths[currencyKey] = synth;
        synthsByAddress[address(synth)] = currencyKey;

        emit SynthAdded(currencyKey, address(synth));
    }

    function removeSynth(bytes32 currencyKey) external onlyOwner {
        address synthToRemove = address(synths[currencyKey]);
        require(synthToRemove != address(0), "Synth does not exist");
        require(IERC20(synthToRemove).totalSupply() == 0, "Synth supply exists");
        require(currencyKey != sUSD, "Cannot remove synth");

        // Remove the synth from the availableSynths array.
        for (uint i = 0; i < availableSynths.length; i++) {
            if (address(availableSynths[i]) == synthToRemove) {
                delete availableSynths[i];

                // Copy the last synth into the place of the one we just deleted
                // If there's only one synth, this is synths[0] = synths[0].
                // If we're deleting the last one, it's also a NOOP in the same way.
                availableSynths[i] = availableSynths[availableSynths.length - 1];

                // Decrease the size of the array by one.
                availableSynths.length--;

                break;
            }
        }

        // And remove it from the synths mapping
        delete synthsByAddress[synthToRemove];
        delete synths[currencyKey];

        emit SynthRemoved(currencyKey, synthToRemove);
    }

    function issueSynths(address from, uint amount) external onlySynthetix {
        _issueSynths(from, amount, false);
    }

    function issueMaxSynths(address from) external onlySynthetix {
        _issueSynths(from, 0, true);
    }

    function issueSynthsOnBehalf(
        address issueForAddress,
        address from,
        uint amount
    ) external onlySynthetix {
        _requireCanIssueOnBehalf(issueForAddress, from);
        _issueSynths(issueForAddress, amount, false);
    }

    function issueMaxSynthsOnBehalf(address issueForAddress, address from) external onlySynthetix {
        _requireCanIssueOnBehalf(issueForAddress, from);
        _issueSynths(issueForAddress, 0, true);
    }

    function burnSynths(address from, uint amount) external onlySynthetix {
        _voluntaryBurnSynths(from, amount, false);
    }

    function burnSynthsOnBehalf(
        address burnForAddress,
        address from,
        uint amount
    ) external onlySynthetix {
        _requireCanBurnOnBehalf(burnForAddress, from);
        _voluntaryBurnSynths(burnForAddress, amount, false);
    }

    function burnSynthsToTarget(address from) external onlySynthetix {
        _voluntaryBurnSynths(from, 0, true);
    }

    function burnSynthsToTargetOnBehalf(address burnForAddress, address from) external onlySynthetix {
        _requireCanBurnOnBehalf(burnForAddress, from);
        _voluntaryBurnSynths(burnForAddress, 0, true);
    }

    function liquidateDelinquentAccount(
        address account,
        uint susdAmount,
        address liquidator
    ) external onlySynthetix returns (uint totalRedeemed, uint amountToLiquidate) {
        // Ensure waitingPeriod and sUSD balance is settled as burning impacts the size of debt pool
        require(!exchanger().hasWaitingPeriodOrSettlementOwing(liquidator, sUSD), "sUSD needs to be settled");

        // Check account is liquidation open
        require(liquidations().isOpenForLiquidation(account), "Account not open for liquidation");

        // require liquidator has enough sUSD
        require(IERC20(address(synths[sUSD])).balanceOf(liquidator) >= susdAmount, "Not enough sUSD");

        uint liquidationPenalty = liquidations().liquidationPenalty();

        // What is their debt in sUSD?
        (uint debtBalance, uint totalDebtIssued, bool anyRateIsInvalid) = _debtBalanceOfAndTotalDebt(account, sUSD);
        (uint snxRate, bool snxRateInvalid) = _rateAndInvalid(SNX);
        _requireRatesNotInvalid(anyRateIsInvalid || snxRateInvalid);

        uint collateralForAccount = _collateral(account);
        uint amountToFixRatio = liquidations().calculateAmountToFixCollateral(
            debtBalance,
            collateralForAccount.multiplyDecimalRound(snxRate) // the account's SNX value in sUSD
        );

        // Cap amount to liquidate to repair collateral ratio based on issuance ratio
        amountToLiquidate = amountToFixRatio < susdAmount ? amountToFixRatio : susdAmount;

        // what's the equivalent amount of snx for the amountToLiquidate?
        uint snxRedeemed = amountToLiquidate.multiplyDecimalRound(snxRate);

        // Add penalty
        totalRedeemed = snxRedeemed.multiplyDecimal(SafeDecimalMath.unit().add(liquidationPenalty));

        // if total SNX to redeem is greater than account's collateral
        // account is under collateralised, liquidate all collateral and reduce sUSD to burn
        // an insurance fund will be added to cover these undercollateralised positions
        if (totalRedeemed > collateralForAccount) {
            // set totalRedeemed to all collateral
            totalRedeemed = collateralForAccount;

            // whats the equivalent sUSD to burn for all collateral less penalty
            amountToLiquidate = exchangeRates().effectiveValue(
                SNX,
                collateralForAccount.divideDecimal(SafeDecimalMath.unit().add(liquidationPenalty)),
                sUSD
            );
        }

        // burn sUSD from messageSender (liquidator) and reduce account's debt
        _burnSynths(account, liquidator, amountToLiquidate, debtBalance, totalDebtIssued);

        if (amountToLiquidate == amountToFixRatio) {
            // Remove liquidation
            liquidations().removeAccountInLiquidation(account);
        }
    }

    function cacheSNXIssuedDebt() external {
        bytes32[] memory currencyKeys = _availableCurrencyKeysWithOptionalSNX(false);
        (uint[] memory values, bool isInvalid) = currentSNXIssuedDebtForCurrencies(currencyKeys);

        uint numValues = values.length;
        uint snxCollateralDebt;
        for (uint i; i < numValues; i++) {
            snxCollateralDebt = snxCollateralDebt.add(values[i]);
        }

        bytes32[] memory debtKeys = new bytes32[](2);
        debtKeys[0] = CACHED_SNX_ISSUED_DEBT;
        debtKeys[1] = CACHED_SNX_ISSUED_DEBT_TIMESTAMP;
        uint[] memory debtValues = new uint[](2);
        debtValues[0] = snxCollateralDebt;
        debtValues[1] = now;

        IFlexibleStorage store = flexibleStorage();
        store.setUIntValues(CONTRACT_NAME, currencyKeys, values);
        store.setUIntValues(CONTRACT_NAME, debtKeys, debtValues);
        emit DebtCacheUpdated(snxCollateralDebt);

        // (in)validate the cache if necessary
        _changeDebtCacheValidityIfNeeded(store, isInvalid);
    }

    function updateSNXIssuedDebtForCurrencies(bytes32[] calldata currencyKeys) external {
        (uint[] memory rates, bool anyRateInvalid) = exchangeRates().ratesAndInvalidForCurrencies(currencyKeys);
        _updateSNXIssuedDebtForCurrencies(currencyKeys, rates, anyRateInvalid);
    }

    function updateSNXIssuedDebtOnExchange(bytes32[2] calldata currencyKeys, uint[2] calldata currencyRates) external {
        require(msg.sender == address(exchanger()), "Sender is not Exchanger");

        bool includesSUSD = currencyKeys[0] == sUSD || currencyKeys[1] == sUSD;
        uint numKeys = includesSUSD ? 2 : 3;

        bytes32[] memory keys = new bytes32[](numKeys);
        keys[0] = currencyKeys[0];
        keys[1] = currencyKeys[1];

        uint[] memory rates = new uint[](numKeys);
        rates[0] = currencyRates[0];
        rates[1] = currencyRates[1];

        if (!includesSUSD) {
            keys[2] = sUSD; // And we'll also update sUSD to account for any fees if it wasn't one of the exchanged currencies
            rates[2] = SafeDecimalMath.unit();
        }

        // Exchanges can't invalidate the debt cache, since if a rate is invalid, the exchange will have failed already.
        _updateSNXIssuedDebtForCurrencies(keys, rates, false);
    }

    /* ========== INTERNAL FUNCTIONS ========== */

    function _requireRatesNotInvalid(bool anyRateIsInvalid) internal pure {
        require(!anyRateIsInvalid, "A synth or SNX rate is invalid");
    }

    function _requireCanIssueOnBehalf(address issueForAddress, address from) internal view {
        require(delegateApprovals().canIssueFor(issueForAddress, from), "Not approved to act on behalf");
    }

    function _requireCanBurnOnBehalf(address burnForAddress, address from) internal view {
        require(delegateApprovals().canBurnFor(burnForAddress, from), "Not approved to act on behalf");
    }

    function _issueSynths(
        address from,
        uint amount,
        bool issueMax
    ) internal {
        (uint maxIssuable, uint existingDebt, uint totalSystemDebt, bool anyRateIsInvalid) = _remainingIssuableSynths(from);
        _requireRatesNotInvalid(anyRateIsInvalid);

        if (!issueMax) {
            require(amount <= maxIssuable, "Amount too large");
        } else {
            amount = maxIssuable;
        }

        // Keep track of the debt they're about to create
        _addToDebtRegister(from, amount, existingDebt, totalSystemDebt);

        // record issue timestamp
        _setLastIssueEvent(from);

        // Create their synths
        synths[sUSD].issue(from, amount);

        // Account for the issued debt in the cache
        _updateSNXIssuedDebtForSUSD();

        // Store their locked SNX amount to determine their fee % for the period
        _appendAccountIssuanceRecord(from);
    }

    function _burnSynths(
        address debtAccount,
        address burnAccount,
        uint amount,
        uint existingDebt,
        uint totalDebtIssued
    ) internal returns (uint amountBurnt) {
        // liquidation requires sUSD to be already settled / not in waiting period

        // If they're trying to burn more debt than they actually owe, rather than fail the transaction, let's just
        // clear their debt and leave them be.
        amountBurnt = existingDebt < amount ? existingDebt : amount;

        // Remove liquidated debt from the ledger
        _removeFromDebtRegister(debtAccount, amountBurnt, existingDebt, totalDebtIssued);

        // synth.burn does a safe subtraction on balance (so it will revert if there are not enough synths).
        synths[sUSD].burn(burnAccount, amountBurnt);

        // Account for the burnt debt in the cache.
        _updateSNXIssuedDebtForSUSD();

        // Store their debtRatio against a fee period to determine their fee/rewards % for the period
        _appendAccountIssuanceRecord(debtAccount);
    }

    // If burning to target, `amount` is ignored, and the correct quantity of sUSD is burnt to reach the target
    // c-ratio, allowing fees to be claimed. In this case, pending settlements will be skipped as the user
    // will still have debt remaining after reaching their target.
    function _voluntaryBurnSynths(
        address from,
        uint amount,
        bool burnToTarget
    ) internal {
        if (!burnToTarget) {
            // If not burning to target, then burning requires that the minimum stake time has elapsed.
            require(_canBurnSynths(from), "Minimum stake time not reached");
            // First settle anything pending into sUSD as burning or issuing impacts the size of the debt pool
            (, uint refunded, uint numEntriesSettled) = exchanger().settle(from, sUSD);
            if (numEntriesSettled > 0) {
                amount = exchanger().calculateAmountAfterSettlement(from, sUSD, amount, refunded);
            }
        }

        (uint existingDebt, uint totalSystemValue, bool anyRateIsInvalid) = _debtBalanceOfAndTotalDebt(from, sUSD);
        (uint maxIssuableSynthsForAccount, bool snxRateInvalid) = _maxIssuableSynths(from);
        _requireRatesNotInvalid(anyRateIsInvalid || snxRateInvalid);
        require(existingDebt > 0, "No debt to forgive");

        if (burnToTarget) {
            amount = existingDebt.sub(maxIssuableSynthsForAccount);
        }

        uint amountBurnt = _burnSynths(from, from, amount, existingDebt, totalSystemValue);

        // Check and remove liquidation if existingDebt after burning is <= maxIssuableSynths
        // Issuance ratio is fixed so should remove any liquidations
        if (existingDebt.sub(amountBurnt) <= maxIssuableSynthsForAccount) {
            liquidations().removeAccountInLiquidation(from);
        }
    }

    function _setLastIssueEvent(address account) internal {
        // Set the timestamp of the last issueSynths
        flexibleStorage().setUIntValue(
            CONTRACT_NAME,
            keccak256(abi.encodePacked(LAST_ISSUE_EVENT, account)),
            block.timestamp
        );
    }

    function _appendAccountIssuanceRecord(address from) internal {
        uint initialDebtOwnership;
        uint debtEntryIndex;
        (initialDebtOwnership, debtEntryIndex) = synthetixState().issuanceData(from);
        feePool().appendAccountIssuanceRecord(from, initialDebtOwnership, debtEntryIndex);
    }

    function _addToDebtRegister(
        address from,
        uint amount,
        uint existingDebt,
        uint totalDebtIssued
    ) internal {
        ISynthetixState state = synthetixState();

        // What will the new total be including the new value?
        uint newTotalDebtIssued = amount.add(totalDebtIssued);

        // What is their percentage (as a high precision int) of the total debt?
        uint debtPercentage = amount.divideDecimalRoundPrecise(newTotalDebtIssued);

        // And what effect does this percentage change have on the global debt holding of other issuers?
        // The delta specifically needs to not take into account any existing debt as it's already
        // accounted for in the delta from when they issued previously.
        // The delta is a high precision integer.
        uint delta = SafeDecimalMath.preciseUnit().sub(debtPercentage);

        // And what does their debt ownership look like including this previous stake?
        if (existingDebt > 0) {
            debtPercentage = amount.add(existingDebt).divideDecimalRoundPrecise(newTotalDebtIssued);
        } else {
            // If they have no debt, they're a new issuer; record this.
            state.incrementTotalIssuerCount();
        }

        // Save the debt entry parameters
        state.setCurrentIssuanceData(from, debtPercentage);

        // And if we're the first, push 1 as there was no effect to any other holders, otherwise push
        // the change for the rest of the debt holders. The debt ledger holds high precision integers.
        if (state.debtLedgerLength() > 0) {
            state.appendDebtLedgerValue(state.lastDebtLedgerEntry().multiplyDecimalRoundPrecise(delta));
        } else {
            state.appendDebtLedgerValue(SafeDecimalMath.preciseUnit());
        }
    }

    function _removeFromDebtRegister(
        address from,
        uint debtToRemove,
        uint existingDebt,
        uint totalDebtIssued
    ) internal {
        ISynthetixState state = synthetixState();

        // What will the new total after taking out the withdrawn amount
        uint newTotalDebtIssued = totalDebtIssued.sub(debtToRemove);

        uint delta = 0;

        // What will the debt delta be if there is any debt left?
        // Set delta to 0 if no more debt left in system after user
        if (newTotalDebtIssued > 0) {
            // What is the percentage of the withdrawn debt (as a high precision int) of the total debt after?
            uint debtPercentage = debtToRemove.divideDecimalRoundPrecise(newTotalDebtIssued);

            // And what effect does this percentage change have on the global debt holding of other issuers?
            // The delta specifically needs to not take into account any existing debt as it's already
            // accounted for in the delta from when they issued previously.
            delta = SafeDecimalMath.preciseUnit().add(debtPercentage);
        }

        // Are they exiting the system, or are they just decreasing their debt position?
        if (debtToRemove == existingDebt) {
            state.setCurrentIssuanceData(from, 0);
            state.decrementTotalIssuerCount();
        } else {
            // What percentage of the debt will they be left with?
            uint newDebt = existingDebt.sub(debtToRemove);
            uint newDebtPercentage = newDebt.divideDecimalRoundPrecise(newTotalDebtIssued);

            // Store the debt percentage and debt ledger as high precision integers
            state.setCurrentIssuanceData(from, newDebtPercentage);
        }

        // Update our cumulative ledger. This is also a high precision integer.
        state.appendDebtLedgerValue(state.lastDebtLedgerEntry().multiplyDecimalRoundPrecise(delta));
    }

    function _changeDebtCacheValidityIfNeeded(IFlexibleStorage store, bool currentlyInvalid) internal {
        bool cacheInvalid = store.getBoolValue(CONTRACT_NAME, CACHED_SNX_ISSUED_DEBT_INVALID);
        if (cacheInvalid != currentlyInvalid) {
            store.setBoolValue(CONTRACT_NAME, CACHED_SNX_ISSUED_DEBT_INVALID, currentlyInvalid);
            emit DebtCacheValidityChanged(currentlyInvalid);
        }
    }

    function _updateSNXIssuedDebtForCurrencies(
        bytes32[] memory currencyKeys,
        uint[] memory currentRates,
        bool anyRateIsInvalid
    ) internal {
        uint numKeys = currencyKeys.length;
        require(numKeys == currentRates.length, "Input array lengths differ");

        IFlexibleStorage store = flexibleStorage();

        // Retrieve previously-cached values and update them
        uint[] memory cachedValues = store.getUIntValues(CONTRACT_NAME, currencyKeys);
        uint[] memory currentValues = _issuedSynthValues(currencyKeys, currentRates);
        store.setUIntValues(CONTRACT_NAME, currencyKeys, currentValues);

        // Compute the difference and apply it to the snapshot
        uint cachedSum;
        uint currentSum;
        for (uint i = 0; i < numKeys; i++) {
            cachedSum = cachedSum.add(cachedValues[i]);
            currentSum = currentSum.add(currentValues[i]);
        }
        uint debt = store.getUIntValue(CONTRACT_NAME, CACHED_SNX_ISSUED_DEBT);

        if (cachedSum <= debt) {
            debt = debt.sub(cachedSum).add(currentSum);
            store.setUIntValue(CONTRACT_NAME, CACHED_SNX_ISSUED_DEBT, debt);
            emit DebtCacheUpdated(debt);
        } else {
            // This case should never occur.
            // TODO: Is this correct? Perhaps add currentSum first before the subtraction?
            //       In fact the cached sum should never exceed the total cached debt,
            //       as the sum over all currencies is equal to the total, but this needs to be proven.
            store.setUIntValue(CONTRACT_NAME, CACHED_SNX_ISSUED_DEBT, currentSum);
            emit DebtCacheUpdated(currentSum);
        }

        // A partial update can invalidate the debt cache, but a full snapshot must be performed in order
        // to re-validate it.
        if (anyRateIsInvalid) {
            _changeDebtCacheValidityIfNeeded(store, anyRateIsInvalid);
        }
    }

    function _updateSNXIssuedDebtForSUSD() internal {
        bytes32[] memory sUSDKey = new bytes32[](1);
        sUSDKey[0] = sUSD;
        uint[] memory sUSDRate = new uint[](1);
        sUSDRate[0] = SafeDecimalMath.unit();
        _updateSNXIssuedDebtForCurrencies(sUSDKey, sUSDRate, false);
    }

    /* ========== MODIFIERS ========== */

    function _onlySynthetix() internal view {
        require(msg.sender == address(synthetix()), "Issuer: Only the synthetix contract can perform this action");
    }

    modifier onlySynthetix() {
        _onlySynthetix(); // Use an internal function to save code size.
        _;
    }

    /* ========== EVENTS ========== */

    event SynthAdded(bytes32 currencyKey, address synth);
    event SynthRemoved(bytes32 currencyKey, address synth);
    event DebtCacheUpdated(uint cachedDebt);
    event DebtCacheValidityChanged(bool indexed isValid);
}<|MERGE_RESOLUTION|>--- conflicted
+++ resolved
@@ -170,24 +170,10 @@
                 supply = supply.sub(etherCollateralSupply);
             }
 
-<<<<<<< HEAD
             values[i] = supply.multiplyDecimalRound(rates[i]);
         }
         return values;
     }
-=======
-            if (excludeEtherCollateral) {
-                // minus total issued synths from Ether Collateral from sETH.totalSupply()
-                if (synth == "sETH") {
-                    totalSynths = totalSynths.sub(etherCollateral().totalIssuedSynths());
-                }
-
-                // minus total issued synths from Ether Collateral from sUSD.totalSupply()
-                if (synth == "sUSD") {
-                    totalSynths = totalSynths.sub(etherCollateralsUSD().totalIssuedSynths());
-                }
-            }
->>>>>>> 1dd4b94f
 
     function _rateAndInvalid(bytes32 currencyKey) internal view returns (uint rate, bool isInvalid) {
         bytes32[] memory keyArray = new bytes32[](1);
