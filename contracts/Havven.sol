--- conflicted
+++ resolved
@@ -293,12 +293,8 @@
         external
         optionalProxy_onlyOwner
     {
-<<<<<<< HEAD
-        require(MIN_FEE_PERIOD_DURATION <= duration && duration <= MAX_FEE_PERIOD_DURATION);
-=======
         require(MIN_FEE_PERIOD_DURATION <= duration && duration <= MAX_FEE_PERIOD_DURATION,
             "Duration must be between MIN_FEE_PERIOD_DURATION and MAX_FEE_PERIOD_DURATION");
->>>>>>> 6b5cb160
         feePeriodDuration = duration;
         emitFeePeriodDurationUpdated(duration);
         rolloverFeePeriodIfElapsed();
@@ -424,13 +420,8 @@
         optionalProxy
         returns (bool)
     {
-<<<<<<< HEAD
-        require(nominsIssued[messageSender] == 0 || value <= transferableHavvens(messageSender));
-
-=======
         address sender = messageSender;
         require(nominsIssued[sender] == 0 || value <= transferableHavvens(sender), "Value to transfer exceeds available havvens");
->>>>>>> 6b5cb160
         /* Perform the transfer: if there is a problem,
          * an exception will be thrown in this call. */
         _transfer_byProxy(messageSender, to, value, data);
@@ -460,12 +451,8 @@
         optionalProxy
         returns (bool)
     {
-<<<<<<< HEAD
-        require(nominsIssued[from] == 0 || value <= transferableHavvens(from));
-=======
         address sender = messageSender;
         require(nominsIssued[from] == 0 || value <= transferableHavvens(from), "Value to transfer exceeds available havvens");
->>>>>>> 6b5cb160
         /* Perform the transfer: if there is a problem,
          * an exception will be thrown in this call. */
         _transferFrom_byProxy(messageSender, from, to, value, data);
