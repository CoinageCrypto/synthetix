/*
-----------------------------------------------------------------
FILE INFORMATION
-----------------------------------------------------------------

file:       Havven.sol
version:    1.1
author:     Anton Jurisevic
            Dominic Romanowski

date:       2018-05-15

checked:    Mike Spain
approved:   Samuel Brooks

-----------------------------------------------------------------
MODULE DESCRIPTION
-----------------------------------------------------------------

Havven token contract. Havvens are transferable ERC20 tokens,
and also give their holders the following privileges.
An owner of havvens may participate in nomin confiscation votes, they
may also have the right to issue nomins at the discretion of the
foundation for this version of the contract.

After a fee period terminates, the duration and fees collected for that
period are computed, and the next period begins. Thus an account may only
withdraw the fees owed to them for the previous period, and may only do
so once per period. Any unclaimed fees roll over into the common pot for
the next period.

== Average Balance Calculations ==

The fee entitlement of a havven holder is proportional to their average
issued nomin balance over the last fee period. This is computed by
measuring the area under the graph of a user's issued nomin balance over
time, and then when a new fee period begins, dividing through by the
duration of the fee period.

We need only update values when the balances of an account is modified.
When issuing or burning for the issued nomin balances and when transferring
for the havven balances. This is for efficiency, and adds an implicit
friction to interacting with havvens. A havven holder pays for his own
recomputation whenever he wants to change his position, which saves the
foundation having to maintain a pot dedicated to resourcing this.

A hypothetical user's balance history over one fee period, pictorially:

      s ____
       |    |
       |    |___ p
       |____|___|___ __ _  _
       f    t   n

Here, the balance was s between times f and t, at which time a transfer
occurred, updating the balance to p, until n, when the present transfer occurs.
When a new transfer occurs at time n, the balance being p,
we must:

  - Add the area p * (n - t) to the total area recorded so far
  - Update the last transfer time to p

So if this graph represents the entire current fee period,
the average havvens held so far is ((t-f)*s + (n-t)*p) / (n-f).
The complementary computations must be performed for both sender and
recipient.

Note that a transfer keeps global supply of havvens invariant.
The sum of all balances is constant, and unmodified by any transfer.
So the sum of all balances multiplied by the duration of a fee period is also
constant, and this is equivalent to the sum of the area of every user's
time/balance graph. Dividing through by that duration yields back the total
havven supply. So, at the end of a fee period, we really do yield a user's
average share in the havven supply over that period.

A slight wrinkle is introduced if we consider the time r when the fee period
rolls over. Then the previous fee period k-1 is before r, and the current fee
period k is afterwards. If the last transfer took place before r,
but the latest transfer occurred afterwards:

k-1       |        k
      s __|_
       |  | |
       |  | |____ p
       |__|_|____|___ __ _  _
          |
       f  | t    n
          r

In this situation the area (r-f)*s contributes to fee period k-1, while
the area (t-r)*s contributes to fee period k. We will implicitly consider a
zero-value transfer to have occurred at time r. Their fee entitlement for the
previous period will be finalised at the time of their first transfer during the
current fee period, or when they query or withdraw their fee entitlement.

In the implementation, the duration of different fee periods may be slightly irregular,
as the check that they have rolled over occurs only when state-changing havven
operations are performed.

== Issuance and Burning ==

In this version of the havven contract, nomins can only be issued by
those that have been whitelisted by the havven foundation. Nomins are assumed
to be valued at $1, as they are a stable unit of account.

All nomins issued require some value of havvens to be locked up for the
proportional to the value of issuanceRatio (The collateralisation ratio). This
means for every $1 of Havvens locked up, $(issuanceRatio) nomins can be issued.
i.e. to issue 100 nomins, 100/issuanceRatio dollars of havvens need to be locked up.

To determine the value of some amount of havvens(H), an oracle is used to push
the price of havvens (P_H) in dollars to the contract. The value of H
would then be: H * P_H.

Any havvens that are locked up by this issuance process cannot be transferred.
The amount that is locked floats based on the price of havvens. If the price
of havvens moves up, less havvens are locked, so they can be issued against,
or transferred freely. If the price of havvens moves down, more havvens are locked,
even going above the initial wallet balance.

-----------------------------------------------------------------
*/

pragma solidity 0.4.23;


import "contracts/DestructibleExternStateToken.sol";
import "contracts/Nomin.sol";
import "contracts/HavvenEscrow.sol";
import "contracts/TokenState.sol";
import "contracts/SelfDestructible.sol";


/**
 * @title Havven ERC20 contract.
 * @notice The Havven contracts does not only facilitate transfers and track balances,
 * but it also computes the quantity of fees each havven holder is entitled to.
 */
contract Havven is DestructibleExternStateToken {

    /* ========== STATE VARIABLES ========== */

    /* A struct for handing values associated with average balance calculations */
    struct BalanceData {
        /* Sums of balances*duration in the current fee period.
        /* range: decimals; units: havven-seconds */
        uint currentBalanceSum;
        /* The last period's average balance */
        uint lastAverageBalance;
        /* The last time the data was calculated */
        uint lastTransferTimestamp;
    }

    /* Issued nomin balances for individual fee entitlements */
    mapping(address => BalanceData) public issuedNominBalanceData;
    /* The total number of issued nomins for determining fee entitlements */
    BalanceData public totalIssuedNominBalanceData;

    /* The time the current fee period began */
    uint public feePeriodStartTime;
    /* The time the last fee period began */
    uint public lastFeePeriodStartTime;

    /* Fee periods will roll over in no shorter a time than this */
    uint public targetFeePeriodDurationSeconds = 4 weeks;
    /* And may not be set to be shorter than a day */
    uint constant MIN_FEE_PERIOD_DURATION_SECONDS = 1 days;
    /* And may not be set to be longer than six months */
    uint constant MAX_FEE_PERIOD_DURATION_SECONDS = 26 weeks;

    /* The quantity of nomins that were in the fee pot at the time */
    /* of the last fee rollover (feePeriodStartTime) */
    uint public lastFeesCollected;

    /* Whether a user has withdrawn their last fees */
    mapping(address => bool) public hasWithdrawnLastPeriodFees;

    Nomin public nomin;
    HavvenEscrow public escrow;

    /* The address of the oracle which pushes the havven price to this contract */
    address public oracle;
    /* The price of havvens written in UNIT */
    uint public havvenPrice;
    /* The time the havven price was last updated */
    uint public lastHavvenPriceUpdateTime;
    /* How long will the contract assume the price of havvens is correct */
    uint public havvenPriceStalePeriod = 3 hours;

    uint public issuanceRatio = 5 * UNIT / 100;
    /* The maximal the issuance ratio can be */
    uint constant maxIssuanceRatio = UNIT;

    /* whether the address can issue nomins or not */
    mapping(address => bool) public whitelistedIssuer;
    /* the number of nomins the user has issued */
    mapping(address => uint) public nominsIssued;

    uint constant havvenSupply = 1e8 * UNIT;

    /* ========== CONSTRUCTOR ========== */

    /**
     * @dev Constructor
     * @param initialState A pre-populated contract containing token balances.
     * If the provided address is 0x0, then a fresh one will be constructed with the contract owning all tokens.
     * @param _owner The owner of this contract.
     */
    constructor(address _proxy, TokenState initialState, address _owner, address _oracle, uint initalHavPrice)
        DestructibleExternStateToken(_proxy, "Havven", "HAV", havvenSupply, initialState, _owner)
        /* Owned is initialised in DestructibleExternStateToken */
        public
    {
        oracle = _oracle;
        feePeriodStartTime = now;
        lastFeePeriodStartTime = now - targetFeePeriodDurationSeconds;
        havvenPrice = initalHavPrice;
        lastHavvenPriceUpdateTime = now;
    }

    /* ========== SETTERS ========== */

    /**
     * @notice Set the associated Nomin contract to collect fees from.
     * @dev Only the contract owner may call this.
     */
    function setNomin(Nomin _nomin)
        external
        optionalProxy_onlyOwner
    {
        nomin = _nomin;
        emitNominUpdated(_nomin);
    }

    /**
     * @notice Set the associated havven escrow contract.
     * @dev Only the contract owner may call this.
     */
    function setEscrow(HavvenEscrow _escrow)
        external
        optionalProxy_onlyOwner
    {
        escrow = _escrow;
        emitEscrowUpdated(_escrow);
    }

    /**
     * @notice Set the targeted fee period duration.
     * @dev Only callable by the contract owner. The duration must fall within
     * acceptable bounds (1 day to 26 weeks). Upon resetting this the fee period
     * may roll over if the target duration was shortened sufficiently.
     */
    function setTargetFeePeriodDuration(uint duration)
        external
        optionalProxy_onlyOwner
    {
        require(MIN_FEE_PERIOD_DURATION_SECONDS <= duration &&
                duration <= MAX_FEE_PERIOD_DURATION_SECONDS);
        targetFeePeriodDurationSeconds = duration;
        emitFeePeriodDurationUpdated(duration);
        checkFeePeriodRollover();
    }

    /**
     * @notice Set the Oracle that pushes the havven price to this contract
     */
    function setOracle(address _oracle)
        external
        optionalProxy_onlyOwner
    {
        oracle = _oracle;
        emitOracleUpdated(_oracle);
    }

    /**
     * @notice Set the stale period on the updated havven price
     * @dev No max/minimum, as changing it wont influence anything but issuance by the foundation
     */
    function setHavvenPriceStalePeriod(uint time)
        external
        optionalProxy_onlyOwner
    {
        havvenPriceStalePeriod = time;
    }

    /**
     * @notice Set the issuanceRatio for issuance calculations.
     * @dev Only callable by the contract owner.
     */
    function setIssuanceRatio(uint _issuanceRatio)
        external
        optionalProxy_onlyOwner
    {
        require(_issuanceRatio <= maxIssuanceRatio);
        issuanceRatio = _issuanceRatio;
    }

    /**
     * @notice Set whether the specified can issue nomins or not.
     */
    function setWhitelisted(address account, bool value)
        external
        optionalProxy_onlyOwner
    {
        whitelistedIssuer[account] = value;
    }

    /* ========== VIEWS ========== */

    function issuedNominCurrentBalanceSum(address account)
        external
        returns (uint)
    {
        return issuedNominBalanceData[account].currentBalanceSum;
    }

    function issuedNominLastAverageBalance(address account)
        external
        returns (uint)
    {
        return issuedNominBalanceData[account].lastAverageBalance;
    }

    function issuedNominLastTransferTimestamp(address account)
        external
        returns (uint)
    {
        return issuedNominBalanceData[account].lastTransferTimestamp;
    }

    function totalIssuedNominCurrentBalanceSum()
        external
        returns (uint)
    {
        return totalIssuedNominBalanceData.currentBalanceSum;
    }

    function totalIssuedNominLastAverageBalance()
        external
        returns (uint)
    {
        return totalIssuedNominBalanceData.lastAverageBalance;
    }

    function totalIssuedNominLastTransferTimestamp()
        external
        returns (uint)
    {
        return totalIssuedNominBalanceData.lastTransferTimestamp;
    }

    /* ========== MUTATIVE FUNCTIONS ========== */

    /**
     * @notice Allow the owner of this contract to endow any address with havvens
     * from the initial supply.
     * @dev Since the entire initial supply resides in the havven contract,
     * this disallows the foundation from withdrawing fees on undistributed balances.
     * This function can also be used to retrieve any havvens sent to the Havven contract itself.
     * Only callable by the contract owner.
     */
    function endow(address to, uint value)
        external
        optionalProxy_onlyOwner
    {
        /* Use "this" in order that the havven account is the sender.
         * The explicit transfer also initialises fee entitlement information. */
        this.transfer(to, value);
    }

    /**
     * @notice ERC20 transfer function.
     */
    function transfer(address to, uint value)
        public
        optionalProxy
        returns (bool)
    {
        address sender = messageSender;
        /* If they have enough available Havvens, it could be that
         * their havvens are escrowed, however the transfer would then
         * fail. This means that escrowed havvens are locked first,
         * and then the actual transferable ones. */
        require(nominsIssued[sender] == 0 || value <= availableHavvens(sender));
        uint senderPreBalance = state.balanceOf(sender);
        uint recipientPreBalance = state.balanceOf(to);

        /* Perform the transfer: if there is a problem,
         * an exception will be thrown in this call. */
        super.transfer(to, value);

        return true;
    }

    /**
     * @notice ERC20 transferFrom function, which also performs
     * fee entitlement recomputation whenever balances are updated.
     */
    function transferFrom(address from, address to, uint value)
        public
        optionalProxy
        returns (bool)
    {
        require(nominsIssued[messageSender] == 0 || value <= availableHavvens(from));
        uint senderPreBalance = state.balanceOf(from);
        uint recipientPreBalance = state.balanceOf(to);

        /* Perform the transfer: if there is a problem,
         * an exception will be thrown in this call. */
        super.transferFrom(from, to, value);

        return true;
    }

    /**
     * @notice Compute the last period's fee entitlement for the message sender
     * and then deposit it into their nomin account.
     */
    function withdrawFeeEntitlement()
        public
        optionalProxy
    {
        address sender = messageSender;
        checkFeePeriodRollover();
        /* Do not deposit fees into frozen accounts. */
        require(!nomin.frozen(sender));

        /* Check the period has rolled over first. */
        adjustIssuanceBalanceAverages(sender, nominsIssued[sender], nomin.totalSupply());

        /* Only allow accounts to withdraw fees once per period. */
        require(!hasWithdrawnLastPeriodFees[sender]);
        uint feesOwed = 0;

        uint lastTotalIssued = totalIssuedNominBalanceData.lastAverageBalance;

        if (lastTotalIssued > 0) {
            feesOwed = safeDiv_dec(safeMul_dec(issuedNominBalanceData[sender].lastAverageBalance, lastFeesCollected), lastTotalIssued);
        }

        hasWithdrawnLastPeriodFees[sender] = true;

        if (feesOwed != 0) {
            nomin.withdrawFee(sender, feesOwed);
        }
<<<<<<< HEAD
        emitFeesWithdrawn(messageSender, feesOwed);
=======
        emitFeesWithdrawn(sender, sender, feesOwed);
>>>>>>> 4feb4402

    }

    /**
     * @notice Update the havven balance averages since the last transfer
     * or entitlement adjustment.
     * @dev Since this updates the last transfer timestamp, if invoked
     * consecutively, this function will do nothing after the first call.
     * Also, this will adjust the total issuance at the same time.
     */
    function adjustIssuanceBalanceAverages(address account, uint preBalance, uint last_total_supply)
        internal
    {
        /* update the total balances first */
        totalIssuedNominBalanceData = rolloverBalances(last_total_supply, totalIssuedNominBalanceData);

        if (issuedNominBalanceData[account].lastTransferTimestamp < feePeriodStartTime) {
            hasWithdrawnLastPeriodFees[account] = false;
        }

        issuedNominBalanceData[account] = rolloverBalances(preBalance, issuedNominBalanceData[account]);
    }


    /**
     * @notice Compute the new BalanceData on the old balance
     */
    function rolloverBalances(uint preBalance, BalanceData balanceInfo)
        internal
        returns (BalanceData)
    {

        uint currentBalanceSum = balanceInfo.currentBalanceSum;
        uint lastAvgBal = balanceInfo.lastAverageBalance;
        uint lastTransferTime = balanceInfo.lastTransferTimestamp;

        if (lastTransferTime < feePeriodStartTime) {
            if (lastTransferTime < lastFeePeriodStartTime) {
                /* The balance did nothing in the last fee period, so the average balance
                 * in this period is their pre-transfer balance. */
                lastAvgBal = preBalance;
            } else {
                /* No overflow risk here: the failed guard implies (lastFeePeriodStartTime <= lastTransferTime). */
                lastAvgBal = safeDiv(
                    safeAdd(currentBalanceSum, safeMul(preBalance, (feePeriodStartTime - lastTransferTime))),
                    (feePeriodStartTime - lastFeePeriodStartTime)
                );
            }
            /* Roll over to the next fee period. */
            currentBalanceSum = safeMul(preBalance, now - feePeriodStartTime);
        } else {
            currentBalanceSum = safeAdd(
                currentBalanceSum,
                safeMul(preBalance, now - lastTransferTime)
            );
        }

        return BalanceData(currentBalanceSum, lastAvgBal, now);
    }

    /**
     * @notice Recompute and return the given account's average balance information.
     */
    function recomputeAccountIssuedNominLastAverageBalance(address account)
        external
        optionalProxy
        returns (uint)
    {
        adjustIssuanceBalanceAverages(account, nominsIssued[account], nomin.totalSupply());
        return issuedNominBalanceData[account].lastAverageBalance;
    }

    /**
     * @notice Issue nomins against the sender's havvens.
     * @dev Issuance is only allowed if the havven price isn't stale and the issuer is whitelisted.
     */
    function issueNomins(uint amount)
        optionalProxy
        onlyWhitelistedIssuer(messageSender)
        /* No need to check if price is stale, as it is checked in maxIssuanceRights. */
        public
    {
        address sender = messageSender;

        require(amount <= remainingIssuanceRights(sender));
        uint lastTot = nomin.totalSupply();
        uint issued = nominsIssued[sender];
        nomin.issue(sender, amount);
        nominsIssued[sender] = safeAdd(issued, amount);
        adjustIssuanceBalanceAverages(sender, issued, lastTot);
    }

    function issueNominsToMax()
        external
        optionalProxy
    {
        issueNomins(remainingIssuanceRights(messageSender));
    }

    /**
     * @notice Burn nomins to clear issued nomins/free havvens.
     */
    function burnNomins(uint amount)
        /* it doesn't matter if the price is stale or if the user is whitelisted */
        external
        optionalProxy
    {
        address sender = messageSender;

        uint lastTot = nomin.totalSupply();
        uint issued = nominsIssued[sender];
        /* nomin.burn does a safeSub on balance (so it will revert if there are not enough nomins). */
        nomin.burn(sender, amount);
        /* This safe sub ensures amount <= number issued */
        nominsIssued[sender] = safeSub(issued, amount);
        adjustIssuanceBalanceAverages(sender, issued, lastTot);
    }

    /**
     * @notice Check if the fee period has rolled over. If it has, set the new fee period start
     * time, and collect fees from the nomin contract.
     */
    function checkFeePeriodRollover()
        public
        optionalProxy
    {
        /* If the fee period has rolled over... */
        if (now >= feePeriodStartTime + targetFeePeriodDurationSeconds) {
            lastFeesCollected = nomin.feePool();
            lastFeePeriodStartTime = feePeriodStartTime;
            feePeriodStartTime = now;
            emitFeePeriodRollover(now);
        }
    }

    /* ========== Issuance/Burning ========== */

    /**
     * @notice The maximum nomins an issuer can issue against their total havven quantity. This ignores any
     * already issued nomins.
     */
    function maxIssuanceRights(address issuer)
        view
        public
        havvenPriceNotStale
        returns (uint)
    {
        if (!whitelistedIssuer[issuer]) {
            return 0;
        }
        if (escrow != HavvenEscrow(0)) {
            return safeMul_dec(HAVtoUSD(safeAdd(balanceOf(issuer), escrow.balanceOf(issuer))), issuanceRatio);
        } else {
            return safeMul_dec(HAVtoUSD(balanceOf(issuer)), issuanceRatio);
        }
    }

    /**
     * @notice The remaining nomins an issuer can issue against their total havven quantity.
     */
    function remainingIssuanceRights(address issuer)
        view
        public
        returns (uint)
    {
        uint issued = nominsIssued[issuer];
        uint max = maxIssuanceRights(issuer);
        if (issued >= max) {
            return 0;
        } else {
            return maxIssuanceRights(issuer) - issued;
        }
    }

    /**
     * @notice Havvens that are locked, which can exceed the user's total balance + escrowed
     */
    function lockedHavvens(address account)
        public
        view
        returns (uint)
    {
        if (nominsIssued[account] == 0) {
            return 0;
        }
        return USDtoHAV(safeDiv_dec(nominsIssued[account], issuanceRatio));
    }

    /**
     * @notice Havvens that are not locked, available for issuance
     */
    function availableHavvens(address account)
        public
        view
        returns (uint)
    {
        uint locked = lockedHavvens(account);
        uint bal;
        if (escrow != address(0)) {
            bal = state.balanceOf(account) + escrow.balanceOf(account);
        } else {
            bal = state.balanceOf(account);
        }
        if (locked >= bal) {
            return 0;
        }
        return bal - locked;
    }

    /**
     * @notice The value in USD for a given amount of HAV
     */
    function HAVtoUSD(uint hav_dec)
        public
        view
        havvenPriceNotStale
        returns (uint)
    {
        return safeMul_dec(hav_dec, havvenPrice);
    }

    /**
     * @notice The value in HAV for a given amount of USD
     */
    function USDtoHAV(uint usd_dec)
        public
        view
        havvenPriceNotStale
        returns (uint)
    {
        return safeDiv_dec(usd_dec, havvenPrice);
    }

    /**
     * @notice Access point for the oracle to update the price of havvens.
     */
    function updatePrice(uint price, uint timeSent)
        external
        optionalProxy
        onlyOracle  /* Should be callable only by the oracle. */
    {
        /* Must be the most recently sent price, but not too far in the future.
         * (so we can't lock ourselves out of updating the oracle for longer than this) */
        require(lastHavvenPriceUpdateTime < timeSent && timeSent < now + 10 minutes);

        havvenPrice = price;
        lastHavvenPriceUpdateTime = timeSent;
        emitPriceUpdated(price, timeSent);

        /* Check the fee period rollover within this as the price should be pushed every 15min. */
        checkFeePeriodRollover();
    }

    /**
     * @notice Check if the price of havvens hasn't been updated for longer than the stale period.
     */
    function havvenPriceIsStale()
        public
        view
        returns (bool)
    {
        return safeAdd(lastHavvenPriceUpdateTime, havvenPriceStalePeriod) < now;
    }

    /* ========== MODIFIERS ========== */

    modifier onlyWhitelistedIssuer(address account)
    {
        require(whitelistedIssuer[account]);
        _;
    }

    modifier onlyOracle
    {
        require(messageSender == oracle);
        _;
    }

    modifier havvenPriceNotStale
    {
        require(!havvenPriceIsStale());
        _;
    }

    /* ========== EVENTS ========== */

    event PriceUpdated(uint price, uint timestamp);
    function emitPriceUpdated(uint price, uint timestamp) internal {
        bytes memory data = abi.encode(price, timestamp);
        bytes memory call_args = abi.encodeWithSignature("_emit(bytes,uint256,bytes32,bytes32,bytes32,bytes32)",
            data, 1, keccak256("PriceUpdated(uint256,uint256)"));
        require(address(proxy).call(call_args));
    } 

    event FeePeriodRollover(uint timestamp);
    function emitFeePeriodRollover(uint timestamp) internal {
        bytes memory data = abi.encode(timestamp);
        bytes memory call_args = abi.encodeWithSignature("_emit(bytes,uint256,bytes32,bytes32,bytes32,bytes32)",
            data, 1, keccak256("FeePeriodRollover(uint256)"));
        require(address(proxy).call(call_args));
    } 

    event FeePeriodDurationUpdated(uint duration);
    function emitFeePeriodDurationUpdated(uint duration) internal {
        bytes memory data = abi.encode(duration);
        bytes memory call_args = abi.encodeWithSignature("_emit(bytes,uint256,bytes32,bytes32,bytes32,bytes32)",
            data, 1, keccak256("FeePeriodDurationUpdated(uint256)"));
        require(address(proxy).call(call_args));
    } 

    event FeesWithdrawn(address account, address indexed accountIndex, uint value);
    function emitFeesWithdrawn(address account, uint value) internal {
        bytes memory data = abi.encode(account, value);
        bytes memory call_args = abi.encodeWithSignature("_emit(bytes,uint256,bytes32,bytes32,bytes32,bytes32)",
            data, 2, keccak256("FeesWithdrawn(address,address,uint256)"), bytes32(account));
        require(address(proxy).call(call_args));
    }

    event OracleUpdated(address newOracle);
    function emitOracleUpdated(address newOracle) internal {
        bytes memory data = abi.encode(newOracle);
        bytes memory call_args = abi.encodeWithSignature("_emit(bytes,uint256,bytes32,bytes32,bytes32,bytes32)",
            data, 1, keccak256("FeePeriodDurationUpdated(address)"));
        require(address(proxy).call(call_args));
    }
}<|MERGE_RESOLUTION|>--- conflicted
+++ resolved
@@ -443,12 +443,7 @@
         if (feesOwed != 0) {
             nomin.withdrawFee(sender, feesOwed);
         }
-<<<<<<< HEAD
         emitFeesWithdrawn(messageSender, feesOwed);
-=======
-        emitFeesWithdrawn(sender, sender, feesOwed);
->>>>>>> 4feb4402
-
     }
 
     /**
@@ -770,7 +765,24 @@
     function emitOracleUpdated(address newOracle) internal {
         bytes memory data = abi.encode(newOracle);
         bytes memory call_args = abi.encodeWithSignature("_emit(bytes,uint256,bytes32,bytes32,bytes32,bytes32)",
-            data, 1, keccak256("FeePeriodDurationUpdated(address)"));
+            data, 1, keccak256("OracleUpdated(address)"));
         require(address(proxy).call(call_args));
     }
+
+
+    event NominUpdated(address newNomin);
+    function emitNominUpdated(address newNomin) internal {
+        bytes memory data = abi.encode(newNomin);
+        bytes memory call_args = abi.encodeWithSignature("_emit(bytes,uint256,bytes32,bytes32,bytes32,bytes32)",
+            data, 1, keccak256("NominUpdated(address)"));
+        require(address(proxy).call(call_args));
+    }
+
+    event EscrowUpdated(address newEscrow);
+    function emitEscrowUpdated(address newEscrow) internal {
+        bytes memory data = abi.encode(newEscrow);
+        bytes memory call_args = abi.encodeWithSignature("_emit(bytes,uint256,bytes32,bytes32,bytes32,bytes32)",
+            data, 1, keccak256("EscrowUpdated(address)"));
+        require(address(proxy).call(call_args));
+    }
 }